import path from 'path';
import fs from 'fs';
import {usePlugin, task} from '@nomiclabs/buidler/config';
// @ts-ignore
import {accounts} from './test-wallets.js';
import {eEthereumNetwork} from './helpers/types';
import {BUIDLEREVM_CHAINID, COVERAGE_CHAINID} from './helpers/buidler-constants';
import {setDRE} from './helpers/misc-utils';

require('dotenv').config();

usePlugin('@nomiclabs/buidler-ethers');
usePlugin('buidler-typechain');
usePlugin('solidity-coverage');
usePlugin('@nomiclabs/buidler-waffle');
usePlugin('@nomiclabs/buidler-etherscan');
usePlugin('buidler-gas-reporter');

const SKIP_LOAD = process.env.SKIP_LOAD === 'true';
const DEFAULT_BLOCK_GAS_LIMIT = 12450000;
const DEFAULT_GAS_PRICE = 10;
const HARDFORK = 'istanbul';
const INFURA_KEY = process.env.INFURA_KEY || '';
const ETHERSCAN_KEY = process.env.ETHERSCAN_KEY || '';
const MNEMONIC_PATH = "m/44'/60'/0'/0";
const MNEMONIC = process.env.MNEMONIC || '';

<<<<<<< HEAD
// Prevent to load scripts before compilation and typechain
if (!SKIP_LOAD) {
  ['misc', 'deployments', 'migrations', 'dev', 'full'].forEach((folder) => {
    const tasksPath = path.join(__dirname, 'tasks', folder);
    fs.readdirSync(tasksPath)
      .filter((pth) => pth.includes('.ts'))
      .forEach((task) => require(`${tasksPath}/${task}`));
  });
}
=======
task(`set-DRE`, `Inits the DRE, to have access to all the plugins' objects`).setAction(
  async (_, _DRE) => {
    setDRE(_DRE);
    return _DRE;
  }
);
>>>>>>> e92b4eb5

const getCommonNetworkConfig = (networkName: eEthereumNetwork, networkId: number) => {
  return {
    url: `https://${networkName}.infura.io/v3/${INFURA_KEY}`,
    hardfork: HARDFORK,
    blockGasLimit: DEFAULT_BLOCK_GAS_LIMIT,
    gasMultiplier: DEFAULT_GAS_PRICE,
    chainId: networkId,
    accounts: {
      mnemonic: MNEMONIC,
      path: MNEMONIC_PATH,
      initialIndex: 0,
      count: 20,
    },
  };
};

const buidlerConfig: any = {
  solc: {
    version: '0.6.8',
    optimizer: {enabled: true, runs: 200},
    evmVersion: 'istanbul',
  },
  typechain: {
    outDir: 'types',
    target: 'ethers-v4',
  },
  etherscan: {
    apiKey: ETHERSCAN_KEY,
  },
  defaultNetwork: 'buidlerevm',
  mocha: {
    timeout: 0,
  },
  networks: {
    coverage: {
      url: 'http://localhost:8555',
      chainId: COVERAGE_CHAINID,
    },
    kovan: getCommonNetworkConfig(eEthereumNetwork.kovan, 42),
    ropsten: getCommonNetworkConfig(eEthereumNetwork.ropsten, 3),
    main: getCommonNetworkConfig(eEthereumNetwork.main, 1),
    buidlerevm: {
      hardfork: 'istanbul',
      blockGasLimit: DEFAULT_BLOCK_GAS_LIMIT,
      gas: DEFAULT_BLOCK_GAS_LIMIT,
      gasPrice: 8000000000,
      chainId: BUIDLEREVM_CHAINID,
      throwOnTransactionFailures: true,
      throwOnCallFailures: true,
      accounts: accounts.map(({secretKey, balance}: {secretKey: string; balance: string}) => ({
        privateKey: secretKey,
        balance,
      })),
    },
    buidlerevm_docker: {
      hardfork: 'istanbul',
      blockGasLimit: 9500000,
      gas: 9500000,
      gasPrice: 8000000000,
      chainId: BUIDLEREVM_CHAINID,
      throwOnTransactionFailures: true,
      throwOnCallFailures: true,
      url: 'http://localhost:8545',
    },
    ganache: {
      url: 'http://ganache:8545',
      accounts: {
        mnemonic: 'fox sight canyon orphan hotel grow hedgehog build bless august weather swarm',
        path: "m/44'/60'/0'/0",
        initialIndex: 0,
        count: 20,
      },
    },
  },
};

export default buidlerConfig;<|MERGE_RESOLUTION|>--- conflicted
+++ resolved
@@ -25,24 +25,12 @@
 const MNEMONIC_PATH = "m/44'/60'/0'/0";
 const MNEMONIC = process.env.MNEMONIC || '';
 
-<<<<<<< HEAD
-// Prevent to load scripts before compilation and typechain
-if (!SKIP_LOAD) {
-  ['misc', 'deployments', 'migrations', 'dev', 'full'].forEach((folder) => {
-    const tasksPath = path.join(__dirname, 'tasks', folder);
-    fs.readdirSync(tasksPath)
-      .filter((pth) => pth.includes('.ts'))
-      .forEach((task) => require(`${tasksPath}/${task}`));
-  });
-}
-=======
 task(`set-DRE`, `Inits the DRE, to have access to all the plugins' objects`).setAction(
   async (_, _DRE) => {
     setDRE(_DRE);
     return _DRE;
   }
 );
->>>>>>> e92b4eb5
 
 const getCommonNetworkConfig = (networkName: eEthereumNetwork, networkId: number) => {
   return {
