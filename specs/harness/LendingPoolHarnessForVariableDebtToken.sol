pragma solidity ^0.6.8;
pragma experimental ABIEncoderV2;

import {
  ReserveConfiguration
} from '../../contracts/libraries/configuration/ReserveConfiguration.sol';
import {UserConfiguration} from '../../contracts/libraries/configuration/UserConfiguration.sol';
import {ReserveLogic} from '../../contracts/libraries/logic/ReserveLogic.sol';
import {ILendingPool} from '../../contracts/interfaces/ILendingPool.sol';
import {LendingPool} from '../../contracts/lendingpool/LendingPool.sol';
import {
  ILendingPoolAddressesProvider
} from '../../contracts/interfaces/ILendingPoolAddressesProvider.sol';

/*
Certora: Harness that delegates calls to the original LendingPool.
Used for the verification of the VariableDebtToken contract.
*/
contract LendingPoolHarnessForVariableDebtToken is ILendingPool {
  LendingPool private originalPool;

  function deposit(
    address asset,
    uint256 amount,
    address onBehalfOf,
    uint16 referralCode
  ) external override {
    originalPool.deposit(asset, amount, onBehalfOf, referralCode);
  }
<<<<<<< HEAD
	
   function withdraw(address reserve, uint256 amount, address to) external override {
	originalPool.withdraw(reserve, amount, to);
  }

  function getBorrowAllowance(
    address fromUser,
    address toUser,
    address asset,
    uint256 interestRateMode
  ) external override view returns (uint256) {
    return originalPool.getBorrowAllowance(fromUser, toUser, asset, interestRateMode);
  }

  function delegateBorrowAllowance(
=======

  function withdraw(
>>>>>>> 8ae705a7
    address asset,
    uint256 amount,
    address to
  ) external override {
    originalPool.withdraw(asset, amount, to);
  }

  function borrow(
    address asset,
    uint256 amount,
    uint256 interestRateMode,
    uint16 referralCode,
    address onBehalfOf
  ) external override {
    originalPool.borrow(asset, amount, interestRateMode, referralCode, onBehalfOf);
  }

  function repay(
    address asset,
    uint256 amount,
    uint256 rateMode,
    address onBehalfOf
  ) external override {
    originalPool.repay(asset, amount, rateMode, onBehalfOf);
  }

  function swapBorrowRateMode(address asset, uint256 rateMode) external override {
    originalPool.swapBorrowRateMode(asset, rateMode);
  }

  function rebalanceStableBorrowRate(address asset, address user) external override {
    originalPool.rebalanceStableBorrowRate(asset, user);
  }

  function setUserUseReserveAsCollateral(address asset, bool useAsCollateral) external override {
    originalPool.setUserUseReserveAsCollateral(asset, useAsCollateral);
  }

  function liquidationCall(
    address collateral,
    address asset,
    address user,
    uint256 purchaseAmount,
    bool receiveAToken
  ) external override {
    originalPool.liquidationCall(collateral, asset, user, purchaseAmount, receiveAToken);
  }

  function getReservesList() external override view returns (address[] memory) {
    return originalPool.getReservesList();
  }

  function getReserveData(address asset)
    external
    override
    view
    returns (ReserveLogic.ReserveData memory)
  {
    return originalPool.getReserveData(asset);
  }

  function getUserConfiguration(address user)
    external
    override
    view
    returns (UserConfiguration.Map memory)
  {
    return originalPool.getUserConfiguration(user);
  }

  function getUserAccountData(address user)
    external
    override
    view
    returns (
      uint256 totalCollateralETH,
      uint256 totalBorrowsETH,
      uint256 availableBorrowsETH,
      uint256 currentLiquidationThreshold,
      uint256 ltv,
      uint256 healthFactor
    )
  {
    return originalPool.getUserAccountData(user);
  }

  function initReserve(
    address asset,
    address aTokenAddress,
    address stableDebtAddress,
    address variableDebtAddress,
    address interestRateStrategyAddress
  ) external override {
    originalPool.initReserve(
      asset,
      aTokenAddress,
      stableDebtAddress,
      variableDebtAddress,
      interestRateStrategyAddress
    );
  }

  function setReserveInterestRateStrategyAddress(address asset, address rateStrategyAddress)
    external
    override
  {
    originalPool.setReserveInterestRateStrategyAddress(asset, rateStrategyAddress);
  }

  function setConfiguration(address asset, uint256 configuration) external override {
    originalPool.setConfiguration(asset, configuration);
  }

  function getConfiguration(address asset)
    external
    override
    view
    returns (ReserveConfiguration.Map memory)
  {
    return originalPool.getConfiguration(asset);
  }

  mapping(uint256 => uint256) private reserveNormalizedIncome;

  function getReserveNormalizedIncome(address asset) external override view returns (uint256) {
    require(reserveNormalizedIncome[block.timestamp] == 1e27);
    return reserveNormalizedIncome[block.timestamp];
  }

  mapping(uint256 => uint256) private reserveNormalizedVariableDebt;

  function getReserveNormalizedVariableDebt(address asset)
    external
    override
    view
    returns (uint256)
  {
    require(reserveNormalizedVariableDebt[block.timestamp] == 1e27);
    return reserveNormalizedVariableDebt[block.timestamp];
  }

  function setPause(bool val) external override {
    originalPool.setPause(val);
  }

  function paused() external override view returns (bool) {
    return originalPool.paused();
  }

  function flashLoan(
    address receiver,
    address[] calldata assets,
    uint256[] calldata amounts,
    uint256[] calldata modes,
    address onBehalfOf,
    bytes calldata params,
    uint16 referralCode
  ) external override {
    originalPool.flashLoan(receiver, assets, amounts, modes, onBehalfOf, params, referralCode);
  }

  function finalizeTransfer(
    address asset,
    address from,
    address to,
    uint256 amount,
    uint256 balanceFromAfter,
    uint256 balanceToBefore
  ) external override {
    originalPool.finalizeTransfer(asset, from, to, amount, balanceFromAfter, balanceToBefore);
  }

  function getAddressesProvider() external override view returns (ILendingPoolAddressesProvider) {
    return originalPool.getAddressesProvider();
  }
}<|MERGE_RESOLUTION|>--- conflicted
+++ resolved
@@ -27,26 +27,8 @@
   ) external override {
     originalPool.deposit(asset, amount, onBehalfOf, referralCode);
   }
-<<<<<<< HEAD
-	
-   function withdraw(address reserve, uint256 amount, address to) external override {
-	originalPool.withdraw(reserve, amount, to);
-  }
-
-  function getBorrowAllowance(
-    address fromUser,
-    address toUser,
-    address asset,
-    uint256 interestRateMode
-  ) external override view returns (uint256) {
-    return originalPool.getBorrowAllowance(fromUser, toUser, asset, interestRateMode);
-  }
-
-  function delegateBorrowAllowance(
-=======
 
   function withdraw(
->>>>>>> 8ae705a7
     address asset,
     uint256 amount,
     address to
