// SPDX-License-Identifier: agpl-3.0
pragma solidity 0.6.12;

import {SafeMath} from '../dependencies/openzeppelin/contracts/SafeMath.sol';
import {IReserveInterestRateStrategy} from '../interfaces/IReserveInterestRateStrategy.sol';
import {WadRayMath} from '../libraries/math/WadRayMath.sol';
import {PercentageMath} from '../libraries/math/PercentageMath.sol';
import {ILendingPoolAddressesProvider} from '../interfaces/ILendingPoolAddressesProvider.sol';
import {ILendingRateOracle} from '../interfaces/ILendingRateOracle.sol';

/**
 * @title DefaultReserveInterestRateStrategy contract
 * @notice Implements the calculation of the interest rates depending on the reserve state
 * @dev The model of interest rate is based on 2 slopes, one before the `OPTIMAL_UTILIZATION_RATE`
 * point of utilization and another from that one to 100%
 * - An instance of this same contract, can't be used across different Aave markets, due to the caching
 *   of the LendingPoolAddressesProvider
 * @author Aave
 **/
contract DefaultReserveInterestRateStrategy is IReserveInterestRateStrategy {
  using WadRayMath for uint256;
  using SafeMath for uint256;
  using PercentageMath for uint256;

  /**
   * @dev this constant represents the utilization rate at which the pool aims to obtain most competitive borrow rates.
   * Expressed in ray
   **/
  uint256 public immutable OPTIMAL_UTILIZATION_RATE;

  /**
   * @dev This constant represents the excess utilization rate above the optimal. It's always equal to
   * 1-optimal utilization rate. Added as a constant here for gas optimizations.
   * Expressed in ray
   **/
<<<<<<< HEAD
  uint256 public constant EXCESS_UTILIZATION_RATE = 0.2 * 1e27;
=======

  uint256 public immutable EXCESS_UTILIZATION_RATE;
>>>>>>> 0ccfcd2b

  ILendingPoolAddressesProvider public immutable addressesProvider;

  // Base variable borrow rate when Utilization rate = 0. Expressed in ray
  uint256 internal immutable _baseVariableBorrowRate;

  // Slope of the variable interest curve when utilization rate > 0 and <= OPTIMAL_UTILIZATION_RATE. Expressed in ray
  uint256 internal immutable _variableRateSlope1;

  // Slope of the variable interest curve when utilization rate > OPTIMAL_UTILIZATION_RATE. Expressed in ray
  uint256 internal immutable _variableRateSlope2;

  // Slope of the stable interest curve when utilization rate > 0 and <= OPTIMAL_UTILIZATION_RATE. Expressed in ray
  uint256 internal immutable _stableRateSlope1;

  // Slope of the stable interest curve when utilization rate > OPTIMAL_UTILIZATION_RATE. Expressed in ray
  uint256 internal immutable _stableRateSlope2;

  constructor(
<<<<<<< HEAD
    ILendingPoolAddressesProvider provider,
=======
    LendingPoolAddressesProvider provider,
    uint256 optimalUtilizationRate,
>>>>>>> 0ccfcd2b
    uint256 baseVariableBorrowRate,
    uint256 variableRateSlope1,
    uint256 variableRateSlope2,
    uint256 stableRateSlope1,
    uint256 stableRateSlope2
  ) public {

    OPTIMAL_UTILIZATION_RATE = optimalUtilizationRate;
    EXCESS_UTILIZATION_RATE = WadRayMath.ray().sub(optimalUtilizationRate);
    addressesProvider = provider;
    _baseVariableBorrowRate = baseVariableBorrowRate;
    _variableRateSlope1 = variableRateSlope1;
    _variableRateSlope2 = variableRateSlope2;
    _stableRateSlope1 = stableRateSlope1;
    _stableRateSlope2 = stableRateSlope2;
  }

  function variableRateSlope1() external view returns (uint256) {
    return _variableRateSlope1;
  }

  function variableRateSlope2() external view returns (uint256) {
    return _variableRateSlope2;
  }

  function stableRateSlope1() external view returns (uint256) {
    return _stableRateSlope1;
  }

  function stableRateSlope2() external view returns (uint256) {
    return _stableRateSlope2;
  }

  function baseVariableBorrowRate() external override view returns (uint256) {
    return _baseVariableBorrowRate;
  }

  function getMaxVariableBorrowRate() external override view returns (uint256) {
    return _baseVariableBorrowRate.add(_variableRateSlope1).add(_variableRateSlope2);
  }

  struct CalcInterestRatesLocalVars {
    uint256 totalBorrows;
    uint256 currentVariableBorrowRate;
    uint256 currentStableBorrowRate;
    uint256 currentLiquidityRate;
    uint256 utilizationRate;
  }

  /**
   * @dev Calculates the interest rates depending on the reserve's state and configurations
   * @param reserve The address of the reserve
   * @param availableLiquidity The liquidity available in the reserve
   * @param totalStableDebt The total borrowed from the reserve a stable rate
   * @param totalVariableDebt The total borrowed from the reserve at a variable rate
   * @param averageStableBorrowRate The weighted average of all the stable rate loans
   * @param reserveFactor The reserve portion of the interest that goes to the treasury of the market
   * @return The liquidity rate, the stable borrow rate and the variable borrow rate
   **/
  function calculateInterestRates(
    address reserve,
    uint256 availableLiquidity,
    uint256 totalStableDebt,
    uint256 totalVariableDebt,
    uint256 averageStableBorrowRate,
    uint256 reserveFactor
  )
    external
    override
    view
    returns (
      uint256,
      uint256,
      uint256
    )
  {
    CalcInterestRatesLocalVars memory vars;

    vars.totalBorrows = totalStableDebt.add(totalVariableDebt);
    vars.currentVariableBorrowRate = 0;
    vars.currentStableBorrowRate = 0;
    vars.currentLiquidityRate = 0;

    uint256 utilizationRate = vars.totalBorrows == 0
      ? 0
      : vars.totalBorrows.rayDiv(availableLiquidity.add(vars.totalBorrows));

    vars.currentStableBorrowRate = ILendingRateOracle(addressesProvider.getLendingRateOracle())
      .getMarketBorrowRate(reserve);

    if (utilizationRate > OPTIMAL_UTILIZATION_RATE) {
      uint256 excessUtilizationRateRatio = utilizationRate.sub(OPTIMAL_UTILIZATION_RATE).rayDiv(
        EXCESS_UTILIZATION_RATE
      );

      vars.currentStableBorrowRate = vars.currentStableBorrowRate.add(_stableRateSlope1).add(
        _stableRateSlope2.rayMul(excessUtilizationRateRatio)
      );

      vars.currentVariableBorrowRate = _baseVariableBorrowRate.add(_variableRateSlope1).add(
        _variableRateSlope2.rayMul(excessUtilizationRateRatio)
      );
    } else {
      vars.currentStableBorrowRate = vars.currentStableBorrowRate.add(
        _stableRateSlope1.rayMul(utilizationRate.rayDiv(OPTIMAL_UTILIZATION_RATE))
      );
      vars.currentVariableBorrowRate = _baseVariableBorrowRate.add(
        utilizationRate.rayMul(_variableRateSlope1).rayDiv(OPTIMAL_UTILIZATION_RATE)
      );
    }

    vars.currentLiquidityRate = _getOverallBorrowRate(
      totalStableDebt,
      totalVariableDebt,
      vars
        .currentVariableBorrowRate,
      averageStableBorrowRate
    )
      .rayMul(utilizationRate)
      .percentMul(PercentageMath.PERCENTAGE_FACTOR.sub(reserveFactor));

    return (
      vars.currentLiquidityRate,
      vars.currentStableBorrowRate,
      vars.currentVariableBorrowRate
    );
  }

  /**
   * @dev Calculates the overall borrow rate as the weighted average between the total variable borrows and total stable borrows
   * @param totalStableDebt The total borrowed from the reserve a stable rate
   * @param totalVariableDebt The total borrowed from the reserve at a variable rate
   * @param currentVariableBorrowRate The current variable borrow rate of the reserve
   * @param currentAverageStableBorrowRate The current weighted average of all the stable rate loans
   * @return The weighted averaged borrow rate
   **/
  function _getOverallBorrowRate(
    uint256 totalStableDebt,
    uint256 totalVariableDebt,
    uint256 currentVariableBorrowRate,
    uint256 currentAverageStableBorrowRate
  ) internal pure returns (uint256) {
    uint256 totalBorrows = totalStableDebt.add(totalVariableDebt);

    if (totalBorrows == 0) return 0;

    uint256 weightedVariableRate = totalVariableDebt.wadToRay().rayMul(currentVariableBorrowRate);

    uint256 weightedStableRate = totalStableDebt.wadToRay().rayMul(currentAverageStableBorrowRate);

    uint256 overallBorrowRate = weightedVariableRate.add(weightedStableRate).rayDiv(
      totalBorrows.wadToRay()
    );

    return overallBorrowRate;
  }
}<|MERGE_RESOLUTION|>--- conflicted
+++ resolved
@@ -33,12 +33,8 @@
    * 1-optimal utilization rate. Added as a constant here for gas optimizations.
    * Expressed in ray
    **/
-<<<<<<< HEAD
-  uint256 public constant EXCESS_UTILIZATION_RATE = 0.2 * 1e27;
-=======
 
   uint256 public immutable EXCESS_UTILIZATION_RATE;
->>>>>>> 0ccfcd2b
 
   ILendingPoolAddressesProvider public immutable addressesProvider;
 
@@ -58,12 +54,8 @@
   uint256 internal immutable _stableRateSlope2;
 
   constructor(
-<<<<<<< HEAD
     ILendingPoolAddressesProvider provider,
-=======
-    LendingPoolAddressesProvider provider,
     uint256 optimalUtilizationRate,
->>>>>>> 0ccfcd2b
     uint256 baseVariableBorrowRate,
     uint256 variableRateSlope1,
     uint256 variableRateSlope2,
