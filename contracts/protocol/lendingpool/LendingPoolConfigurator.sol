// SPDX-License-Identifier: agpl-3.0
pragma solidity 0.6.12;
pragma experimental ABIEncoderV2;

import {SafeMath} from '../../dependencies/openzeppelin/contracts/SafeMath.sol';
import {VersionedInitializable} from '../libraries/aave-upgradeability/VersionedInitializable.sol';
import {
  InitializableImmutableAdminUpgradeabilityProxy
} from '../libraries/aave-upgradeability/InitializableImmutableAdminUpgradeabilityProxy.sol';
import {ReserveConfiguration} from '../libraries/configuration/ReserveConfiguration.sol';
import {ILendingPoolAddressesProvider} from '../../interfaces/ILendingPoolAddressesProvider.sol';
import {ILendingPool} from '../../interfaces/ILendingPool.sol';
import {IERC20Detailed} from '../../dependencies/openzeppelin/contracts/IERC20Detailed.sol';
import {Errors} from '../libraries/helpers/Errors.sol';
import {PercentageMath} from '../libraries/math/PercentageMath.sol';
import {DataTypes} from '../libraries/types/DataTypes.sol';
import {IInitializableDebtToken} from '../../interfaces/IInitializableDebtToken.sol';
import {IInitializableAToken} from '../../interfaces/IInitializableAToken.sol';
import {IAaveIncentivesController} from '../../interfaces/IAaveIncentivesController.sol';
import {ILendingPoolConfigurator} from '../../interfaces/ILendingPoolConfigurator.sol';

/**
 * @title LendingPoolConfigurator contract
 * @author Aave
 * @dev Implements the configuration methods for the Aave protocol
 **/

contract LendingPoolConfigurator is VersionedInitializable, ILendingPoolConfigurator {
  using SafeMath for uint256;
  using PercentageMath for uint256;
  using ReserveConfiguration for DataTypes.ReserveConfigurationMap;

  ILendingPoolAddressesProvider internal _addressesProvider;
  ILendingPool internal _pool;

  modifier onlyPoolAdmin {
    require(_addressesProvider.getPoolAdmin() == msg.sender, Errors.CALLER_NOT_POOL_ADMIN);
    _;
  }

  modifier onlyEmergencyAdmin {
    require(
      _addressesProvider.getEmergencyAdmin() == msg.sender,
      Errors.LPC_CALLER_NOT_EMERGENCY_ADMIN
    );
    _;
  }

  uint256 internal constant CONFIGURATOR_REVISION = 0x1;

  function getRevision() internal pure override returns (uint256) {
    return CONFIGURATOR_REVISION;
  }

  function initialize(ILendingPoolAddressesProvider provider) public initializer {
    _addressesProvider = provider;
    _pool = ILendingPool(_addressesProvider.getLendingPool());
  }

  /// @inheritdoc ILendingPoolConfigurator
  function batchInitReserve(InitReserveInput[] calldata input) external override onlyPoolAdmin {
    ILendingPool cachedPool = _pool;
    for (uint256 i = 0; i < input.length; i++) {
      _initReserve(cachedPool, input[i]);
    }
  }

  function _initReserve(ILendingPool pool, InitReserveInput calldata input) internal {
    address aTokenProxyAddress =
      _initTokenWithProxy(
        input.aTokenImpl,
        abi.encodeWithSelector(
          IInitializableAToken.initialize.selector,
          pool,
          input.treasury,
          input.underlyingAsset,
          IAaveIncentivesController(input.incentivesController),
          input.underlyingAssetDecimals,
          input.aTokenName,
          input.aTokenSymbol,
          input.params
        )
      );

    address stableDebtTokenProxyAddress =
      _initTokenWithProxy(
        input.stableDebtTokenImpl,
        abi.encodeWithSelector(
          IInitializableDebtToken.initialize.selector,
          pool,
          input.underlyingAsset,
          IAaveIncentivesController(input.incentivesController),
          input.underlyingAssetDecimals,
          input.stableDebtTokenName,
          input.stableDebtTokenSymbol,
          input.params
        )
      );

    address variableDebtTokenProxyAddress =
      _initTokenWithProxy(
        input.variableDebtTokenImpl,
        abi.encodeWithSelector(
          IInitializableDebtToken.initialize.selector,
          pool,
          input.underlyingAsset,
          IAaveIncentivesController(input.incentivesController),
          input.underlyingAssetDecimals,
          input.variableDebtTokenName,
          input.variableDebtTokenSymbol,
          input.params
        )
      );

    pool.initReserve(
      input.underlyingAsset,
      aTokenProxyAddress,
      stableDebtTokenProxyAddress,
      variableDebtTokenProxyAddress,
      input.interestRateStrategyAddress
    );

    DataTypes.ReserveConfigurationMap memory currentConfig =
      pool.getConfiguration(input.underlyingAsset);

    currentConfig.setDecimals(input.underlyingAssetDecimals);

    currentConfig.setActive(true);
    currentConfig.setFrozen(false);

    pool.setConfiguration(input.underlyingAsset, currentConfig.data);

    emit ReserveInitialized(
      input.underlyingAsset,
      aTokenProxyAddress,
      stableDebtTokenProxyAddress,
      variableDebtTokenProxyAddress,
      input.interestRateStrategyAddress
    );
  }

  /// @inheritdoc ILendingPoolConfigurator
  function updateAToken(UpdateATokenInput calldata input) external override onlyPoolAdmin {
    ILendingPool cachedPool = _pool;

    DataTypes.ReserveData memory reserveData = cachedPool.getReserveData(input.asset);

    (, , , uint256 decimals, ) = cachedPool.getConfiguration(input.asset).getParamsMemory();

    bytes memory encodedCall =
      abi.encodeWithSelector(
        IInitializableAToken.initialize.selector,
        cachedPool,
        input.treasury,
        input.asset,
        input.incentivesController,
        decimals,
        input.name,
        input.symbol,
        input.params
      );

    _upgradeTokenImplementation(reserveData.aTokenAddress, input.implementation, encodedCall);

    emit ATokenUpgraded(input.asset, reserveData.aTokenAddress, input.implementation);
  }

  /// @inheritdoc ILendingPoolConfigurator
  function updateStableDebtToken(UpdateDebtTokenInput calldata input)
    external
    override
    onlyPoolAdmin
  {
    ILendingPool cachedPool = _pool;

    DataTypes.ReserveData memory reserveData = cachedPool.getReserveData(input.asset);

    (, , , uint256 decimals, ) = cachedPool.getConfiguration(input.asset).getParamsMemory();

    bytes memory encodedCall =
      abi.encodeWithSelector(
        IInitializableDebtToken.initialize.selector,
        cachedPool,
        input.asset,
        input.incentivesController,
        decimals,
        input.name,
        input.symbol,
        input.params
      );

    _upgradeTokenImplementation(
      reserveData.stableDebtTokenAddress,
      input.implementation,
      encodedCall
    );

    emit StableDebtTokenUpgraded(
      input.asset,
      reserveData.stableDebtTokenAddress,
      input.implementation
    );
  }

<<<<<<< HEAD
  /// @inheritdoc ILendingPoolConfigurator
  function updateVariableDebtToken(UpdateDebtTokenInput calldata input)
    external
    override
    onlyPoolAdmin
  {
    ILendingPool cachedPool = _pool;
=======
  /**
   * @dev Updates the variable debt token implementation for the asset
   **/
  function updateVariableDebtToken(UpdateDebtTokenInput calldata input) external onlyPoolAdmin {
    ILendingPool cachedPool = pool;
>>>>>>> dbd255e9

    DataTypes.ReserveData memory reserveData = cachedPool.getReserveData(input.asset);

    (, , , uint256 decimals, ) = cachedPool.getConfiguration(input.asset).getParamsMemory();

    bytes memory encodedCall =
      abi.encodeWithSelector(
        IInitializableDebtToken.initialize.selector,
        cachedPool,
        input.asset,
        input.incentivesController,
        decimals,
        input.name,
        input.symbol,
        input.params
      );

    _upgradeTokenImplementation(
      reserveData.variableDebtTokenAddress,
      input.implementation,
      encodedCall
    );

    emit VariableDebtTokenUpgraded(
      input.asset,
      reserveData.variableDebtTokenAddress,
      input.implementation
    );
  }

<<<<<<< HEAD
  /// @inheritdoc ILendingPoolConfigurator
  function enableBorrowingOnReserve(address asset, bool stableBorrowRateEnabled)
    external
    override
    onlyPoolAdmin
  {
    DataTypes.ReserveConfigurationMap memory currentConfig = _pool.getConfiguration(asset);
=======
  /**
   * @dev Enables borrowing on a reserve
   * @param asset The address of the underlying asset of the reserve
   * @param stableBorrowRateEnabled True if stable borrow rate needs to be enabled by default on this reserve
   **/
  function enableBorrowingOnReserve(
    address asset,
    uint256 borrowCap,
    bool stableBorrowRateEnabled
  ) external onlyPoolAdmin {
    DataTypes.ReserveConfigurationMap memory currentConfig = pool.getConfiguration(asset);
>>>>>>> dbd255e9

    currentConfig.setBorrowingEnabled(true);
    currentConfig.setBorrowCap(borrowCap);
    currentConfig.setStableRateBorrowingEnabled(stableBorrowRateEnabled);

    _pool.setConfiguration(asset, currentConfig.data);

    emit BorrowCapChanged(asset, borrowCap);
    emit BorrowingEnabledOnReserve(asset, stableBorrowRateEnabled);
  }

  /// @inheritdoc ILendingPoolConfigurator
  function disableBorrowingOnReserve(address asset) external override onlyPoolAdmin {
    DataTypes.ReserveConfigurationMap memory currentConfig = _pool.getConfiguration(asset);

    currentConfig.setBorrowingEnabled(false);

    _pool.setConfiguration(asset, currentConfig.data);
    emit BorrowingDisabledOnReserve(asset);
  }

  /// @inheritdoc ILendingPoolConfigurator
  function configureReserveAsCollateral(
    address asset,
    uint256 ltv,
    uint256 liquidationThreshold,
    uint256 liquidationBonus
  ) external override onlyPoolAdmin {
    DataTypes.ReserveConfigurationMap memory currentConfig = _pool.getConfiguration(asset);

    //validation of the parameters: the LTV can
    //only be lower or equal than the liquidation threshold
    //(otherwise a loan against the asset would cause instantaneous liquidation)
    require(ltv <= liquidationThreshold, Errors.LPC_INVALID_CONFIGURATION);

    if (liquidationThreshold != 0) {
      //liquidation bonus must be bigger than 100.00%, otherwise the liquidator would receive less
      //collateral than needed to cover the debt
      require(
        liquidationBonus > PercentageMath.PERCENTAGE_FACTOR,
        Errors.LPC_INVALID_CONFIGURATION
      );

      //if threshold * bonus is less than PERCENTAGE_FACTOR, it's guaranteed that at the moment
      //a loan is taken there is enough collateral available to cover the liquidation bonus
      require(
        liquidationThreshold.percentMul(liquidationBonus) <= PercentageMath.PERCENTAGE_FACTOR,
        Errors.LPC_INVALID_CONFIGURATION
      );
    } else {
      require(liquidationBonus == 0, Errors.LPC_INVALID_CONFIGURATION);
      //if the liquidation threshold is being set to 0,
      // the reserve is being disabled as collateral. To do so,
      //we need to ensure no liquidity is deposited
      _checkNoLiquidity(asset);
    }

    currentConfig.setLtv(ltv);
    currentConfig.setLiquidationThreshold(liquidationThreshold);
    currentConfig.setLiquidationBonus(liquidationBonus);

    _pool.setConfiguration(asset, currentConfig.data);

    emit CollateralConfigurationChanged(asset, ltv, liquidationThreshold, liquidationBonus);
  }

  /// @inheritdoc ILendingPoolConfigurator
  function enableReserveStableRate(address asset) external override onlyPoolAdmin {
    DataTypes.ReserveConfigurationMap memory currentConfig = _pool.getConfiguration(asset);

    currentConfig.setStableRateBorrowingEnabled(true);

    _pool.setConfiguration(asset, currentConfig.data);

    emit StableRateEnabledOnReserve(asset);
  }

  /// @inheritdoc ILendingPoolConfigurator
  function disableReserveStableRate(address asset) external override onlyPoolAdmin {
    DataTypes.ReserveConfigurationMap memory currentConfig = _pool.getConfiguration(asset);

    currentConfig.setStableRateBorrowingEnabled(false);

    _pool.setConfiguration(asset, currentConfig.data);

    emit StableRateDisabledOnReserve(asset);
  }

  /// @inheritdoc ILendingPoolConfigurator
  function activateReserve(address asset) external override onlyPoolAdmin {
    DataTypes.ReserveConfigurationMap memory currentConfig = _pool.getConfiguration(asset);

    currentConfig.setActive(true);

    _pool.setConfiguration(asset, currentConfig.data);

    emit ReserveActivated(asset);
  }

  /// @inheritdoc ILendingPoolConfigurator
  function deactivateReserve(address asset) external override onlyPoolAdmin {
    _checkNoLiquidity(asset);

    DataTypes.ReserveConfigurationMap memory currentConfig = _pool.getConfiguration(asset);

    currentConfig.setActive(false);

    _pool.setConfiguration(asset, currentConfig.data);

    emit ReserveDeactivated(asset);
  }

  /// @inheritdoc ILendingPoolConfigurator
  function freezeReserve(address asset) external override onlyPoolAdmin {
    DataTypes.ReserveConfigurationMap memory currentConfig = _pool.getConfiguration(asset);

    currentConfig.setFrozen(true);

    _pool.setConfiguration(asset, currentConfig.data);

    emit ReserveFrozen(asset);
  }

  /// @inheritdoc ILendingPoolConfigurator
  function unfreezeReserve(address asset) external override onlyPoolAdmin {
    DataTypes.ReserveConfigurationMap memory currentConfig = _pool.getConfiguration(asset);

    currentConfig.setFrozen(false);

    _pool.setConfiguration(asset, currentConfig.data);

    emit ReserveUnfrozen(asset);
  }

  /// @inheritdoc ILendingPoolConfigurator
  function setReserveFactor(address asset, uint256 reserveFactor) external override onlyPoolAdmin {
    DataTypes.ReserveConfigurationMap memory currentConfig = _pool.getConfiguration(asset);

    currentConfig.setReserveFactor(reserveFactor);

    _pool.setConfiguration(asset, currentConfig.data);

    emit ReserveFactorChanged(asset, reserveFactor);
  }

<<<<<<< HEAD
  /// @inheritdoc ILendingPoolConfigurator
=======
  /**
   * @dev Updates the borrow cap of a reserve
   * @param asset The address of the underlying asset of the reserve
   * @param borrowCap The new borrow of the reserve
   **/
  function setBorrowCap(address asset, uint256 borrowCap) external onlyPoolAdmin {
    DataTypes.ReserveConfigurationMap memory currentConfig = pool.getConfiguration(asset);

    currentConfig.setBorrowCap(borrowCap);

    pool.setConfiguration(asset, currentConfig.data);

    emit BorrowCapChanged(asset, borrowCap);
  }

  /**
   * @dev Updates the supply cap of a reserve
   * @param asset The address of the underlying asset of the reserve
   * @param supplyCap The new supply of the reserve
   **/
  function setSupplyCap(address asset, uint256 supplyCap) external onlyPoolAdmin {
    DataTypes.ReserveConfigurationMap memory currentConfig = pool.getConfiguration(asset);

    currentConfig.setSupplyCap(supplyCap);

    pool.setConfiguration(asset, currentConfig.data);

    emit SupplyCapChanged(asset, supplyCap);
  }

  /**
   * @dev Sets the interest rate strategy of a reserve
   * @param asset The address of the underlying asset of the reserve
   * @param rateStrategyAddress The new address of the interest strategy contract
   **/
>>>>>>> dbd255e9
  function setReserveInterestRateStrategyAddress(address asset, address rateStrategyAddress)
    external
    override
    onlyPoolAdmin
  {
    _pool.setReserveInterestRateStrategyAddress(asset, rateStrategyAddress);
    emit ReserveInterestRateStrategyChanged(asset, rateStrategyAddress);
  }

  /// @inheritdoc ILendingPoolConfigurator
  function setPoolPause(bool val) external override onlyEmergencyAdmin {
    _pool.setPause(val);
  }

  function _initTokenWithProxy(address implementation, bytes memory initParams)
    internal
    returns (address)
  {
    InitializableImmutableAdminUpgradeabilityProxy proxy =
      new InitializableImmutableAdminUpgradeabilityProxy(address(this));

    proxy.initialize(implementation, initParams);

    return address(proxy);
  }

  function _upgradeTokenImplementation(
    address proxyAddress,
    address implementation,
    bytes memory initParams
  ) internal {
    InitializableImmutableAdminUpgradeabilityProxy proxy =
      InitializableImmutableAdminUpgradeabilityProxy(payable(proxyAddress));

    proxy.upgradeToAndCall(implementation, initParams);
  }

  function _checkNoLiquidity(address asset) internal view {
    DataTypes.ReserveData memory reserveData = _pool.getReserveData(asset);

    uint256 availableLiquidity = IERC20Detailed(asset).balanceOf(reserveData.aTokenAddress);

    require(
      availableLiquidity == 0 && reserveData.currentLiquidityRate == 0,
      Errors.LPC_RESERVE_LIQUIDITY_NOT_0
    );
  }
}<|MERGE_RESOLUTION|>--- conflicted
+++ resolved
@@ -202,7 +202,6 @@
     );
   }
 
-<<<<<<< HEAD
   /// @inheritdoc ILendingPoolConfigurator
   function updateVariableDebtToken(UpdateDebtTokenInput calldata input)
     external
@@ -210,13 +209,6 @@
     onlyPoolAdmin
   {
     ILendingPool cachedPool = _pool;
-=======
-  /**
-   * @dev Updates the variable debt token implementation for the asset
-   **/
-  function updateVariableDebtToken(UpdateDebtTokenInput calldata input) external onlyPoolAdmin {
-    ILendingPool cachedPool = pool;
->>>>>>> dbd255e9
 
     DataTypes.ReserveData memory reserveData = cachedPool.getReserveData(input.asset);
 
@@ -247,27 +239,13 @@
     );
   }
 
-<<<<<<< HEAD
-  /// @inheritdoc ILendingPoolConfigurator
-  function enableBorrowingOnReserve(address asset, bool stableBorrowRateEnabled)
-    external
-    override
-    onlyPoolAdmin
-  {
-    DataTypes.ReserveConfigurationMap memory currentConfig = _pool.getConfiguration(asset);
-=======
-  /**
-   * @dev Enables borrowing on a reserve
-   * @param asset The address of the underlying asset of the reserve
-   * @param stableBorrowRateEnabled True if stable borrow rate needs to be enabled by default on this reserve
-   **/
+  /// @inheritdoc ILendingPoolConfigurator
   function enableBorrowingOnReserve(
     address asset,
     uint256 borrowCap,
     bool stableBorrowRateEnabled
-  ) external onlyPoolAdmin {
-    DataTypes.ReserveConfigurationMap memory currentConfig = pool.getConfiguration(asset);
->>>>>>> dbd255e9
+  ) external override onlyPoolAdmin {
+    DataTypes.ReserveConfigurationMap memory currentConfig = _pool.getConfiguration(asset);
 
     currentConfig.setBorrowingEnabled(true);
     currentConfig.setBorrowCap(borrowCap);
@@ -413,35 +391,24 @@
     emit ReserveFactorChanged(asset, reserveFactor);
   }
 
-<<<<<<< HEAD
-  /// @inheritdoc ILendingPoolConfigurator
-=======
-  /**
-   * @dev Updates the borrow cap of a reserve
-   * @param asset The address of the underlying asset of the reserve
-   * @param borrowCap The new borrow of the reserve
-   **/
-  function setBorrowCap(address asset, uint256 borrowCap) external onlyPoolAdmin {
-    DataTypes.ReserveConfigurationMap memory currentConfig = pool.getConfiguration(asset);
+  ///@inheritdoc ILendingPoolConfigurator
+  function setBorrowCap(address asset, uint256 borrowCap) external override onlyPoolAdmin {
+    DataTypes.ReserveConfigurationMap memory currentConfig = _pool.getConfiguration(asset);
 
     currentConfig.setBorrowCap(borrowCap);
 
-    pool.setConfiguration(asset, currentConfig.data);
+    _pool.setConfiguration(asset, currentConfig.data);
 
     emit BorrowCapChanged(asset, borrowCap);
   }
 
-  /**
-   * @dev Updates the supply cap of a reserve
-   * @param asset The address of the underlying asset of the reserve
-   * @param supplyCap The new supply of the reserve
-   **/
-  function setSupplyCap(address asset, uint256 supplyCap) external onlyPoolAdmin {
-    DataTypes.ReserveConfigurationMap memory currentConfig = pool.getConfiguration(asset);
+  ///@inheritdoc ILendingPoolConfigurator
+  function setSupplyCap(address asset, uint256 supplyCap) external override onlyPoolAdmin {
+    DataTypes.ReserveConfigurationMap memory currentConfig = _pool.getConfiguration(asset);
 
     currentConfig.setSupplyCap(supplyCap);
 
-    pool.setConfiguration(asset, currentConfig.data);
+    _pool.setConfiguration(asset, currentConfig.data);
 
     emit SupplyCapChanged(asset, supplyCap);
   }
@@ -451,7 +418,6 @@
    * @param asset The address of the underlying asset of the reserve
    * @param rateStrategyAddress The new address of the interest strategy contract
    **/
->>>>>>> dbd255e9
   function setReserveInterestRateStrategyAddress(address asset, address rateStrategyAddress)
     external
     override
