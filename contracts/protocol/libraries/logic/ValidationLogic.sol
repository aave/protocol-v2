--- conflicted
+++ resolved
@@ -459,22 +459,8 @@
     if (vars.collateralReservePaused || vars.principalReservePaused) {
       return (uint256(Errors.CollateralManagerErrors.PAUSED_RESERVE), Errors.VL_RESERVE_PAUSED);
     }
-<<<<<<< HEAD
     
     if (healthFactor >= GenericLogic.HEALTH_FACTOR_LIQUIDATION_THRESHOLD) {
-=======
-
-    (, , , , vars.healthFactor, ) = GenericLogic.calculateUserAccountData(
-      user,
-      reservesData,
-      userConfig,
-      reserves,
-      reservesCount,
-      oracle
-    );
-
-    if (vars.healthFactor >= GenericLogic.HEALTH_FACTOR_LIQUIDATION_THRESHOLD) {
->>>>>>> 57e26ebe
       return (
         uint256(Errors.CollateralManagerErrors.HEALTH_FACTOR_ABOVE_THRESHOLD),
         Errors.LPCM_HEALTH_FACTOR_NOT_BELOW_THRESHOLD
