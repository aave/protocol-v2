// SPDX-License-Identifier: agpl-3.0
pragma solidity 0.6.12;
pragma experimental ABIEncoderV2;

import {IERC20} from '../../../dependencies/openzeppelin/contracts/IERC20.sol';
import {SafeERC20} from '../../../dependencies/openzeppelin/contracts/SafeERC20.sol';
import {ILendingPool} from '../../../interfaces/ILendingPool.sol';
import {IAToken} from '../../../interfaces/IAToken.sol';
import {WadRayMath} from '../../libraries/math/WadRayMath.sol';
import {Errors} from '../../libraries/helpers/Errors.sol';
import {VersionedInitializable} from '../../libraries/aave-upgradeability/VersionedInitializable.sol';
import {IncentivizedERC20} from '../IncentivizedERC20.sol';
import {DataTypes} from '../../libraries/types/DataTypes.sol';

interface IAMPLDebtToken {
  function getAMPLBorrowData() external view returns (uint256, uint256);
}

/**

  @title Aave-AMPL ERC20 AToken
  @dev Implementation of the interest bearing AMPL token for the Aave protocol
  @author AmpleforthOrg

  The AMPL AToken externally behaves similar to every other aTOKEN. It always maintains a 1:1 peg with
  the underlying AMPL. The following should always be true.

  1) At any time, user can deposit x AMPLs to mint x aAMPLs.
     Total aAMPL supply increases by exactly x.
  2) At any time, user can burn x aAMPLs for x AMPLs.
     Total aAMPL supply decreases by exactly x.
  3) At any time, userA can transfer x aAMPLs to userB.
     userA's aAMPL balance reduces by X.
     userB's aAMPL balance increases by X.
     Total aAMPL supply exactly remains same.
  4) When AMPL's supply rebases, only the 'unborrowed' aAMPL should rebase.
      * Say there are 1000 aAMPL, and 200 AMPL is lent out. AMPL expands by 10%.
        Thew new aAMPL supply should be 1080 aAMPL.
      * Say there are 1000 aAMPL, and 200 AMPL is lent out. AMPL contracts by 10%.
        Thew new aAMPL supply should be 920 aAMPL.
  5) When AMPL's supply rebases, only the part of the balance of a user proportional to  the available liquidity ('unborrowed') should rebase.
      * Say a user has deposited 1000 AMPL and receives 1000 aAMPL, and
        20% of the total underlying AMPL is lent out. AMPL expands by 10%.
        The new aAMPL user balance should be 1080 aAMPL.
      * Say a user has deposited 1000 AMPL and receives 1000 aAMPL, and
        20% of the total underlying AMPL is lent out. AMPL contracts by 10%.
        The new aAMPL supply should be 920 aAMPL.
  6) The totalSupply of aAMPL should always be equal to (total AMPL held in the system) + (total principal borrowed denominated in AMPL) + (interest)


  Generic aToken:

  ATokens have a private balance and public balance.

  ```
    # _balances[u] and _totalSupply from contract storage.
    Balance(u) = _balances[u] . I
    TotalSupply(supply) = _totalSupply . I
  ```

  The internal (fixed-supply) balance and totalSupply are referred to as balanceScaled and totalSupplyScaled
  and correspond to the principal deposited.

  The external (elastic-supply) balance and totalSupply correspond to the principal + interest.


  AAMPL:

  AAMPL tokens have an additional scaling factor (multiplier) on top of the existing AToken structure.
  Thus they have 2 private balances and 1 public balance.

    * The internal (fixed-supply) balance and totalSupply are referred to as balanceInternal and
      totalSupplyInternal, used for book-keeping.

    * The internal (elastic-supply) balance and totalSupply are referred to as balanceScaled and
      totalSupplyScaled and correspond to the principal deposited.

    * The external (elastic-supply) balance and totalSupply correspond to the principal + interest.

  ```
    # _balances[u] and _totalSupply from contract storage.

    Balance(u) = ( _balances[u] . λ ) . I

    where,

    * _balances[u] is called userBalanceInternal, raw value in contract's storage

    * (_balances[u] . λ) is called userBalanceScaled, aka principal deposited

    * (_balances[u] . λ) . I  is the public userBalance, aka user's principal + interest

    * I is AAVE's interest rate factor

    * λ is the AAMPL scaling factor


    AND

    TotalSupply(u) = ( _totalSupply[u] . λ ) . I

    * _totalSupply[u] is called totalSupplyInternal, raw value in contract's storage

    * (_totalSupply[u] . λ) is called totalSupplyScaled, aka principal deposited

    * (_totalSupply[u] . λ) . I  is the public totalSupply, aka principal + interest

    * I is AAVE's interest rate factor

    * λ is the AAMPL scaling factor

  ```

  The AAMPL scaling factor λ is calculated as follows:

  ```
    * Λ - Ampleforth co-efficient of expansion (retrieved from the AMPL contract)

    totalSupplyScaled = (totalGonsDeposited - totalGonsBorrowed) / Λ + totalPrincipalBorrowed

    λ = totalSupplyScaled / totalSupplyInternal
  ```

  Additions:
    * The AAMPLToken stores references to the STABLE_DEBT_TOKEN,
      and the VARIABLE_DEBT_TOKEN contracts to calculate the total
      Principal borrowed (getAMPLBorrowData()), at any time.
    * On mint and burn a private variable `_totalGonsDeposited`
      keeps track of the scaled AMPL principal deposited.
 */
contract AAmplToken is VersionedInitializable, IncentivizedERC20, IAToken {
  using WadRayMath for uint256;
  using SafeERC20 for IERC20;

  bytes public constant EIP712_REVISION = bytes('1');
  bytes32 internal constant EIP712_DOMAIN =
    keccak256('EIP712Domain(string name,string version,uint256 chainId,address verifyingContract)');
  bytes32 public constant PERMIT_TYPEHASH =
    keccak256('Permit(address owner,address spender,uint256 value,uint256 nonce,uint256 deadline)');

  uint256 public constant UINT_MAX_VALUE = uint256(-1);
  uint256 public constant ATOKEN_REVISION = 0x1;
  address public immutable UNDERLYING_ASSET_ADDRESS;
  address public immutable RESERVE_TREASURY_ADDRESS;
  ILendingPool public immutable POOL;

  /// @dev owner => next valid nonce to submit with permit()
  mapping(address => uint256) public _nonces;

  bytes32 public DOMAIN_SEPARATOR;

  // ---------------------------------------------------------------------------
  // aAMPL additions
  address public immutable STABLE_DEBT_TOKEN_ADDRESS;
  address public immutable VARIABLE_DEBT_TOKEN_ADDRESS;

  // This is a constant on the AMPL contract, which is used to calculate the scalar
  // which controls the AMPL expansion/contraction.
  // TOTAL_GONS/ampl.scaledTotalSupply, saving an external call to the AMPL contract
  // and setting it as a local contract constant.
  // NOTE: This should line up EXACTLY with the value on the AMPL contract
  uint256 private constant AMPL_SCALED_TOTAL_SUPPLY = uint256(type(int128).max);

  // Keeps track of the 'gons' deposited into the aave system
  uint256 private _totalGonsDeposited;

  struct ExtData {
    uint256 GonsPerAMPL;
    uint256 totalPrincipalBorrowed;
    uint256 totalGonsBorrowed;
  }
  // ---------------------------------------------------------------------------

  modifier onlyLendingPool {
    require(_msgSender() == address(POOL), Errors.CT_CALLER_MUST_BE_LENDING_POOL);
    _;
  }

  constructor(
    ILendingPool pool,
    address underlyingAssetAddress,
    address stableDebtTokenAddress,
    address variableDebtTokenAddress,
    address reserveTreasuryAddress,
    string memory tokenName,
    string memory tokenSymbol,
    address incentivesController
  ) public IncentivizedERC20(tokenName, tokenSymbol, 18, incentivesController) {
    POOL = pool;
    UNDERLYING_ASSET_ADDRESS = underlyingAssetAddress;
    RESERVE_TREASURY_ADDRESS = reserveTreasuryAddress;

    STABLE_DEBT_TOKEN_ADDRESS = stableDebtTokenAddress;
    VARIABLE_DEBT_TOKEN_ADDRESS = variableDebtTokenAddress;
  }

  function getRevision() internal pure virtual override returns (uint256) {
    return ATOKEN_REVISION;
  }

  function initialize(
    uint8 underlyingAssetDecimals,
    string calldata tokenName,
    string calldata tokenSymbol
  ) external virtual initializer {
    uint256 chainId;

    //solium-disable-next-line
    assembly {
      chainId := chainid()
    }

    DOMAIN_SEPARATOR = keccak256(
      abi.encode(
        EIP712_DOMAIN,
        keccak256(bytes(tokenName)),
        keccak256(EIP712_REVISION),
        chainId,
        address(this)
      )
    );

    _setName(tokenName);
    _setSymbol(tokenSymbol);
    _setDecimals(underlyingAssetDecimals);
  }

  /**
   * @dev Burns aTokens from `user` and sends the equivalent amount of underlying to `receiverOfUnderlying`
   * - Only callable by the LendingPool, as extra state updates there need to be managed
   * @param user The owner of the aTokens, getting them burned
   * @param receiverOfUnderlying The address that will receive the underlying
   * @param amount The amount being burned
   * @param index The new liquidity index of the reserve
   **/
  function burn(
    address user,
    address receiverOfUnderlying,
    uint256 amount,
    uint256 index
  ) external override onlyLendingPool {
    uint256 amountScaled = amount.rayDiv(index);
    require(amountScaled != 0, Errors.CT_INVALID_BURN_AMOUNT);

    ExtData memory e = _fetchExtData();
<<<<<<< HEAD
    _burnScaled(RESERVE_TREASURY_ADDRESS, amountScaled, e);
    _totalGonsDeposited = _totalGonsDeposited.sub(amount.mul(e.GonsPerAMPL));
=======
    _burnScaled(user, amountScaled, e);
    _totalScaledAMPLDeposited = _totalScaledAMPLDeposited.sub(amount.mul(e.AMPLScalar));
>>>>>>> e8291fc5

    IERC20(UNDERLYING_ASSET_ADDRESS).safeTransfer(receiverOfUnderlying, amount);

    emit Transfer(user, address(0), amount);
    emit Burn(user, receiverOfUnderlying, amount, index);
  }

  /**
   * @dev Mints `amount` aTokens to `user`
   * - Only callable by the LendingPool, as extra state updates there need to be managed
   * @param user The address receiving the minted tokens
   * @param amount The amount of tokens getting minted
   * @param index The new liquidity index of the reserve
   * @return `true` if the the previous balance of the user was 0
   */
  function mint(
    address user,
    uint256 amount,
    uint256 index
  ) external override onlyLendingPool returns (bool) {
    uint256 previousBalanceInternal = super.balanceOf(user);

    uint256 amountScaled = amount.rayDiv(index);
    require(amountScaled != 0, Errors.CT_INVALID_MINT_AMOUNT);

    ExtData memory e = _fetchExtData();
    _mintScaled(user, amountScaled, e);
    _totalGonsDeposited = _totalGonsDeposited.add(amount.mul(e.GonsPerAMPL));

    emit Transfer(address(0), user, amount);
    emit Mint(user, amount, index);

    return previousBalanceInternal == 0;
  }

  /**
   * @dev Mints aTokens to the reserve treasury
   * - Only callable by the LendingPool
   * @param amount The amount of tokens getting minted
   * @param index The new liquidity index of the reserve
   */
  function mintToTreasury(uint256 amount, uint256 index) external override onlyLendingPool {
    if (amount == 0) {
      return;
    }

    // Compared to the normal mint, we don't check for rounding errors.
    // The amount to mint can easily be very small since it is a fraction of the interest accrued.
    // In that case, the treasury will experience a (very small) loss, but it
    // wont cause potentially valid transactions to fail.
    uint256 amountScaled = amount.rayDiv(index);
    // require(amountScaled != 0, Errors.CT_INVALID_MINT_AMOUNT);

    ExtData memory e = _fetchExtData();
    _mintScaled(RESERVE_TREASURY_ADDRESS, amountScaled, e);
    _totalGonsDeposited = _totalGonsDeposited.add(amount.mul(e.GonsPerAMPL));

    emit Transfer(address(0), RESERVE_TREASURY_ADDRESS, amount);
    emit Mint(RESERVE_TREASURY_ADDRESS, amount, index);
  }

  /**
   * @dev Transfers aTokens in the event of a borrow being liquidated, in case the liquidators reclaims the aToken
   * - Only callable by the LendingPool
   * @param from The address getting liquidated, current owner of the aTokens
   * @param to The recipient
   * @param value The amount of tokens getting transferred
   **/
  function transferOnLiquidation(
    address from,
    address to,
    uint256 value
  ) external override onlyLendingPool {
    // Being a normal transfer, the Transfer() and BalanceTransfer() are emitted
    // so no need to emit a specific event here
    _transfer(from, to, value, false);

    emit Transfer(from, to, value);
  }

  /**
   * @dev Transfers the underlying asset to `target`. Used by the LendingPool to transfer
   * assets in borrow(), withdraw() and flashLoan()
   * @param target The recipient of the aTokens
   * @param amount The amount getting transferred
   * @return The amount transferred
   **/
  function transferUnderlyingTo(address target, uint256 amount)
    external
    override
    onlyLendingPool
    returns (uint256)
  {
    IERC20(UNDERLYING_ASSET_ADDRESS).safeTransfer(target, amount);
    return amount;
  }

  /**
   * @dev implements the permit function as for
   * https://github.com/ethereum/EIPs/blob/8a34d644aacf0f9f8f00815307fd7dd5da07655f/EIPS/eip-2612.md
   * @param owner The owner of the funds
   * @param spender The spender
   * @param value The amount
   * @param deadline The deadline timestamp, type(uint256).max for max deadline
   * @param v Signature param
   * @param s Signature param
   * @param r Signature param
   */
  function permit(
    address owner,
    address spender,
    uint256 value,
    uint256 deadline,
    uint8 v,
    bytes32 r,
    bytes32 s
  ) external {
    require(owner != address(0), 'INVALID_OWNER');
    //solium-disable-next-line
    require(block.timestamp <= deadline, 'INVALID_EXPIRATION');
    uint256 currentValidNonce = _nonces[owner];
    bytes32 digest =
      keccak256(
        abi.encodePacked(
          '\x19\x01',
          DOMAIN_SEPARATOR,
          keccak256(abi.encode(PERMIT_TYPEHASH, owner, spender, value, currentValidNonce, deadline))
        )
      );
    require(owner == ecrecover(digest, v, r, s), 'INVALID_SIGNATURE');
    _nonces[owner] = currentValidNonce.add(1);
    _approve(owner, spender, value);
  }

  /**
   * @dev Transfers the aTokens between two users. Validates the transfer
   * (ie checks for valid HF after the transfer) if required
   * @param from The source address
   * @param to The destination address
   * @param amount The amount getting transferred
   * @param validate `true` if the transfer needs to be validated
   **/
  function _transfer(
    address from,
    address to,
    uint256 amount,
    bool validate
  ) internal {
    uint256 index = POOL.getReserveNormalizedIncome(UNDERLYING_ASSET_ADDRESS);
    uint256 amountScaled = amount.rayDiv(index);

    ExtData memory e = _fetchExtData();
    uint256 totalSupplyInternal = super.totalSupply();

    uint256 totalSupplyScaled = _totalSupplyScaled(e, _totalGonsDeposited);
    uint256 fromBalanceScaled = _balanceOfScaled(super.balanceOf(from), totalSupplyInternal, totalSupplyScaled);
    uint256 toBalanceScaled = _balanceOfScaled(super.balanceOf(to), totalSupplyInternal, totalSupplyScaled);

    uint256 fromBalanceBefore = fromBalanceScaled.rayMul(index);
    uint256 toBalanceBefore = toBalanceScaled.rayMul(index);

    _transferScaled(from, to, amountScaled, e);

    if (validate) {
      POOL.finalizeTransfer(
        UNDERLYING_ASSET_ADDRESS,
        from,
        to,
        amount,
        fromBalanceBefore,
        toBalanceBefore
      );
    }

    emit BalanceTransfer(from, to, amount, index);
  }

  function _transfer(
    address from,
    address to,
    uint256 amount
  ) internal override {
    _transfer(from, to, amount, true);
  }

  // ---------------------------------------------------------------------------
  // View methods

  /**
   * @dev Returns the scaled total supply of the variable debt token. Represents sum(debt/index)
   *      aka, totalSupplyScaled = (totalGonsDeposited - totalGonsBorrowed) / Λ + totalPrincipalBorrowed
   * @return the scaled total supply
   **/
  function scaledTotalSupply() public view virtual override returns (uint256) {
    return _totalSupplyScaled(_fetchExtData(), _totalGonsDeposited);
  }

  /**
   * @dev Returns the scaled balance of the user. The scaled balance is the sum of all the
   *      updated stored balance divided by the reserve's liquidity index at the moment of the update.
   *      aka, userBalanceScaled = userBalanceInternal/totalSupplyInternal * totalSupplyScaled
   * @param user The user whose balance is calculated
   * @return The scaled balance of the user
   **/
  function scaledBalanceOf(address user) external view override returns (uint256) {
    return _balanceOfScaled(
      super.balanceOf(user), super.totalSupply(),
      _totalSupplyScaled(_fetchExtData(), _totalGonsDeposited)
    );
  }

  /**
   * @dev Returns the scaled balance of the user and the scaled total supply.
   * @param user The address of the user
   * @return The scaled balance of the user
   * @return The scaled balance and the scaled total supply
   **/
  function getScaledUserBalanceAndSupply(address user)
    external
    view
    override
    returns (uint256, uint256)
  {
    uint256 totalSupplyScaled = _totalSupplyScaled(_fetchExtData(), _totalGonsDeposited);
    return (
      _balanceOfScaled(super.balanceOf(user), super.totalSupply(), totalSupplyScaled),
      totalSupplyScaled
    );
  }

  /**
   * @dev calculates the total supply of the specific aToken
   * since the balance of every single user increases over time, the total supply
   * does that too.
   * @return the current total supply
   **/
  function totalSupply() public view override(IncentivizedERC20, IERC20) returns (uint256) {
    uint256 currentSupplyScaled = _totalSupplyScaled(_fetchExtData(), _totalGonsDeposited);

    if (currentSupplyScaled == 0) {
      // currentSupplyInternal should also be zero in this case (super.totalSupply())
      return 0;
    }

    return currentSupplyScaled.rayMul(POOL.getReserveNormalizedIncome(UNDERLYING_ASSET_ADDRESS));
  }

  /**
   * @dev Calculates the balance of the user: principal balance + interest generated by the principal
   * @param user The user whose balance is calculated
   * @return The balance of the user
   **/
  function balanceOf(address user)
    public
    view
    override(IncentivizedERC20, IERC20)
    returns (uint256)
  {
    uint256 userBalanceScaled = _balanceOfScaled(
      super.balanceOf(user), super.totalSupply(),
      _totalSupplyScaled(_fetchExtData(), _totalGonsDeposited)
    );
    return userBalanceScaled.rayMul(POOL.getReserveNormalizedIncome(UNDERLYING_ASSET_ADDRESS));
  }


  // ---------------------------------------------------------------------------
  // AAMPL custom methods

  /**
   * @dev transferAmountInternal = (transferAmountScaled * totalSupplyInternal) / totalSupplyScaled
   **/
  function _transferScaled(address from, address to, uint256 transferAmountScaled, ExtData memory e) private returns (uint256) {
    uint256 totalSupplyInternal = super.totalSupply();
    uint256 totalSupplyScaled = _totalSupplyScaled(e, _totalGonsDeposited);
    uint256 transferAmountInternal = transferAmountScaled.mul(totalSupplyInternal).div(totalSupplyScaled);
    super._transfer(from, to, transferAmountInternal);
  }

  /**
   * @dev mintAmountInternal is mint such that the following holds true
   *
   * (userBalanceInternalBefore+mintAmountInternal)/(totalSupplyInternalBefore+mintAmountInternal)
   *    = (userBalanceScaledBefore+mintAmountScaled)/(totalSupplyScaledBefore+mintAmountScaled)
   *
   * totalSupplyScaledAfter = totalSupplyScaledBefore+mintAmountScaled
   * userBalanceScaledAfter = userBalanceScaledBefore+mintAmountScaled
   * otherBalanceScaledBefore = totalSupplyScaledBefore-userBalanceScaledBefore
   *
   * mintAmountInternal = (totalSupplyInternalBefore*userBalanceScaledAfter - totalSupplyScaledAfter*userBalanceInternalBefore)/otherBalanceScaledBefore
   **/
  function _mintScaled(address user, uint256 mintAmountScaled, ExtData memory e) private {
    uint256 totalSupplyInternalBefore = super.totalSupply();
    uint256 userBalanceInternalBefore = super.balanceOf(user);

    // First mint
    if(totalSupplyInternalBefore == 0) {
      uint256 mintAmountInternal = mintAmountScaled.mul(e.GonsPerAMPL);
      _mint(user, mintAmountInternal);
      return;
    }

    uint256 totalSupplyScaledBefore = _totalSupplyScaled(e, _totalGonsDeposited);

    uint256 userBalanceScaledBefore = _balanceOfScaled(userBalanceInternalBefore, totalSupplyInternalBefore, totalSupplyScaledBefore);
    uint256 otherBalanceScaledBefore = totalSupplyScaledBefore.sub(userBalanceScaledBefore);

    uint256 totalSupplyScaledAfter = totalSupplyScaledBefore.add(mintAmountScaled);
    uint256 userBalanceScaledAfter = userBalanceScaledBefore.add(mintAmountScaled);
    uint256 mintAmountInternal = 0;

    // Lone user
    if(otherBalanceScaledBefore == 0) {
      uint256 mintAmountInternal = mintAmountScaled.mul(totalSupplyInternalBefore).div(totalSupplyScaledBefore);
      _mint(user, mintAmountInternal);
      return;
    }

    mintAmountInternal = totalSupplyInternalBefore
      .mul(userBalanceScaledAfter)
      .sub(totalSupplyScaledAfter.mul(userBalanceInternalBefore))
      .div(otherBalanceScaledBefore);

    _mint(user, mintAmountInternal);
  }

  /**
   * @dev burnAmountInternal is burnt such that the following holds true
   *
   * (userBalanceInternalBefore-burnAmountInternal)/(totalSupplyInternalBefore-burnAmountInternal)
   *    = (userBalanceScaledBefore-burnAmountScaled)/(totalSupplyScaledBefore-burnAmountScaled)
   *
   * totalSupplyScaledAfter = totalSupplyScaledBefore-burnAmountScaled
   * userBalanceScaledAfter = userBalanceScaledBefore-burnAmountScaled
   * otherBalanceScaledBefore = totalSupplyScaledBefore-userBalanceScaledBefore
   *
   * burnAmountInternal = (totalSupplyScaledAfter*userBalanceInternalBefore - totalSupplyInternalBefore*userBalanceScaledAfter)/otherBalanceScaledBefore
   **/
  function _burnScaled(address user, uint256 burnAmountScaled, ExtData memory e) private {
    uint256 totalSupplyInternalBefore = super.totalSupply();
    uint256 userBalanceInternalBefore = super.balanceOf(user);

    uint256 totalSupplyScaledBefore = _totalSupplyScaled(e, _totalGonsDeposited);
    uint256 userBalanceScaledBefore = _balanceOfScaled(userBalanceInternalBefore, totalSupplyInternalBefore, totalSupplyScaledBefore);
    uint256 otherBalanceScaledBefore = totalSupplyScaledBefore.sub(userBalanceScaledBefore);

    uint256 totalSupplyScaledAfter = totalSupplyScaledBefore.sub(burnAmountScaled);
    uint256 userBalanceScaledAfter = userBalanceScaledBefore.sub(burnAmountScaled);
    uint256 burnAmountInternal = 0;

    // Lone user
    if(otherBalanceScaledBefore == 0) {
      uint256 burnAmountInternal = burnAmountScaled.mul(totalSupplyInternalBefore).div(totalSupplyScaledBefore);
      _burn(user, burnAmountInternal);
      return;
    }

    burnAmountInternal = totalSupplyScaledAfter
      .mul(userBalanceInternalBefore)
      .sub(totalSupplyInternalBefore.mul(userBalanceScaledAfter))
      .div(otherBalanceScaledBefore);
    _burn(user, burnAmountInternal);
  }

  /**
   * @dev balanceOfScaled = balanceInternal / totalSupplyInternal * totalSupplyScaled
   *                      = λ . balanceInternal
   **/
  function _balanceOfScaled(uint256 balanceInternal, uint256 totalSupplyInternal, uint256 totalSupplyScaled) private pure returns (uint256) {
    if (balanceInternal == 0 || totalSupplyScaled == 0) {
      return 0;
    }
    return balanceInternal.mul(totalSupplyScaled).div(totalSupplyInternal);
  }

  /**
<<<<<<< HEAD
   * @dev totalSupplyScaled = (totalGonsDeposited - totalGonsBorrowed) / Λ + totalPrincipalBorrowed
                             = λ . totalSupplyInternal
=======
   * @dev totalSupplyScaled = (totalScaledAMPLDeposited - totalScaledAMPLBorrowed) / Λ + totalPrincipalBorrowed
   *                        = λ . totalSupplyInternal
>>>>>>> e8291fc5
   **/
  function _totalSupplyScaled(ExtData memory e, uint256 totalGonsDeposited) private pure returns (uint256) {
    return totalGonsDeposited
      .sub(e.totalGonsBorrowed)
      .div(e.GonsPerAMPL)
      .add(e.totalPrincipalBorrowed);
  }

  /**
   * @dev Queries external contracts and fetches data used for aTokenMath
   *      - AMPL scalar form Ampleforth ERC-20 (Λ)
   *      - principal borrowed and Gons borrowed from the debt contracts
   **/
  function _fetchExtData() public view returns (ExtData memory) {
    ExtData memory _extContractData;
    _extContractData.GonsPerAMPL = AMPL_SCALED_TOTAL_SUPPLY.div(IERC20(UNDERLYING_ASSET_ADDRESS).totalSupply());

    uint256 stablePrincipal;
    uint256 stablePrincipalScaled;
    (stablePrincipal, stablePrincipalScaled) = IAMPLDebtToken(STABLE_DEBT_TOKEN_ADDRESS).getAMPLBorrowData();

    uint256 variablePrincipal;
    uint256 variablePrincipalScaled;
    (variablePrincipal, variablePrincipalScaled) = IAMPLDebtToken(VARIABLE_DEBT_TOKEN_ADDRESS).getAMPLBorrowData();

    _extContractData.totalPrincipalBorrowed = stablePrincipal.add(variablePrincipal);
    _extContractData.totalGonsBorrowed = stablePrincipalScaled.add(variablePrincipalScaled);

    return _extContractData;
  }
}<|MERGE_RESOLUTION|>--- conflicted
+++ resolved
@@ -243,13 +243,8 @@
     require(amountScaled != 0, Errors.CT_INVALID_BURN_AMOUNT);
 
     ExtData memory e = _fetchExtData();
-<<<<<<< HEAD
     _burnScaled(RESERVE_TREASURY_ADDRESS, amountScaled, e);
     _totalGonsDeposited = _totalGonsDeposited.sub(amount.mul(e.GonsPerAMPL));
-=======
-    _burnScaled(user, amountScaled, e);
-    _totalScaledAMPLDeposited = _totalScaledAMPLDeposited.sub(amount.mul(e.AMPLScalar));
->>>>>>> e8291fc5
 
     IERC20(UNDERLYING_ASSET_ADDRESS).safeTransfer(receiverOfUnderlying, amount);
 
@@ -626,13 +621,8 @@
   }
 
   /**
-<<<<<<< HEAD
    * @dev totalSupplyScaled = (totalGonsDeposited - totalGonsBorrowed) / Λ + totalPrincipalBorrowed
                              = λ . totalSupplyInternal
-=======
-   * @dev totalSupplyScaled = (totalScaledAMPLDeposited - totalScaledAMPLBorrowed) / Λ + totalPrincipalBorrowed
-   *                        = λ . totalSupplyInternal
->>>>>>> e8291fc5
    **/
   function _totalSupplyScaled(ExtData memory e, uint256 totalGonsDeposited) private pure returns (uint256) {
     return totalGonsDeposited
