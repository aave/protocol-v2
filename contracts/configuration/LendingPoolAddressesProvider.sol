// SPDX-License-Identifier: agpl-3.0
pragma solidity ^0.6.8;

import {Ownable} from '@openzeppelin/contracts/access/Ownable.sol';
import {
  InitializableAdminUpgradeabilityProxy
} from '../libraries/openzeppelin-upgradeability/InitializableAdminUpgradeabilityProxy.sol';

import {ILendingPoolAddressesProvider} from '../interfaces/ILendingPoolAddressesProvider.sol';

/**
 * @title LendingPoolAddressesProvider contract
 * @notice Is the main registry of the protocol. All the different components of the protocol are accessible
 * through the addresses provider.
 * @author Aave
 **/

contract LendingPoolAddressesProvider is Ownable, ILendingPoolAddressesProvider {
  mapping(bytes32 => address) private _addresses;

  bytes32 private constant LENDING_POOL = 'LENDING_POOL';
  bytes32 private constant LENDING_POOL_CORE = 'LENDING_POOL_CORE';
  bytes32 private constant LENDING_POOL_CONFIGURATOR = 'LENDING_POOL_CONFIGURATOR';
  bytes32 private constant LENDING_POOL_MANAGER = 'LENDING_POOL_MANAGER';
  bytes32 private constant LENDING_POOL_LIQUIDATION_MANAGER = 'LIQUIDATION_MANAGER';
  bytes32 private constant LENDING_POOL_FLASHLOAN_PROVIDER = 'FLASHLOAN_PROVIDER';
  bytes32 private constant DATA_PROVIDER = 'DATA_PROVIDER';
  bytes32 private constant ETHEREUM_ADDRESS = 'ETHEREUM_ADDRESS';
  bytes32 private constant PRICE_ORACLE = 'PRICE_ORACLE';
  bytes32 private constant LENDING_RATE_ORACLE = 'LENDING_RATE_ORACLE';
  bytes32 private constant WALLET_BALANCE_PROVIDER = 'WALLET_BALANCE_PROVIDER';

  /**
   * @dev returns the address of the LendingPool proxy
   * @return the lending pool proxy address
   **/
  function getLendingPool() external override view returns (address) {
    return _addresses[LENDING_POOL];
  }

  /**
   * @dev updates the implementation of the lending pool
   * @param pool the new lending pool implementation
   **/
  function setLendingPoolImpl(address pool) external override onlyOwner {
<<<<<<< HEAD
    _updateImpl(LENDING_POOL, pool);
=======
    _updateImplementation(LENDING_POOL, pool);
>>>>>>> 579f38e8
    emit LendingPoolUpdated(pool);
  }

  /**
   * @dev returns the address of the LendingPoolConfigurator proxy
   * @return the lending pool configurator proxy address
   **/
  function getLendingPoolConfigurator() external override view returns (address) {
    return _addresses[LENDING_POOL_CONFIGURATOR];
  }

  /**
   * @dev updates the implementation of the lending pool configurator
   * @param configurator the new lending pool configurator implementation
   **/
  function setLendingPoolConfiguratorImpl(address configurator) external override onlyOwner {
<<<<<<< HEAD
    _updateImpl(LENDING_POOL_CONFIGURATOR, configurator);
=======
    _updateImplementation(LENDING_POOL_CONFIGURATOR, configurator);
>>>>>>> 579f38e8
    emit LendingPoolConfiguratorUpdated(configurator);
  }

  /**
   * @dev returns the address of the LendingPoolLiquidationManager. Since the manager is used
   * through delegateCall within the LendingPool contract, the proxy contract pattern does not work properly hence
   * the addresses are changed directly.
   * @return the address of the Lending pool liquidation manager
   **/

  function getLendingPoolLiquidationManager() external override view returns (address) {
    return _addresses[LENDING_POOL_LIQUIDATION_MANAGER];
  }

  /**
   * @dev updates the address of the Lending pool liquidation manager
   * @param manager the new lending pool liquidation manager address
   **/
  function setLendingPoolLiquidationManager(address manager) external override onlyOwner {
    _addresses[LENDING_POOL_LIQUIDATION_MANAGER] = manager;
    emit LendingPoolLiquidationManagerUpdated(manager);
  }

  /**
   * @dev the functions below are storing specific addresses that are outside the context of the protocol
   * hence the upgradable proxy pattern is not used
   **/

  function getLendingPoolManager() external override view returns (address) {
    return _addresses[LENDING_POOL_MANAGER];
  }

  function setLendingPoolManager(address lendingPoolManager) external override onlyOwner {
    _addresses[LENDING_POOL_MANAGER] = lendingPoolManager;
    emit LendingPoolManagerUpdated(lendingPoolManager);
  }

  function getPriceOracle() external override view returns (address) {
    return _addresses[PRICE_ORACLE];
  }

  function setPriceOracle(address priceOracle) external override onlyOwner {
    _addresses[PRICE_ORACLE] = priceOracle;
    emit PriceOracleUpdated(priceOracle);
  }

  function getLendingRateOracle() external override view returns (address) {
    return _addresses[LENDING_RATE_ORACLE];
  }

  function setLendingRateOracle(address lendingRateOracle) external override onlyOwner {
    _addresses[LENDING_RATE_ORACLE] = lendingRateOracle;
    emit LendingRateOracleUpdated(lendingRateOracle);
  }

  /**
   * @dev internal function to update the implementation of a specific component of the protocol
   * @param id the id of the contract to be updated
   * @param newAddress the address of the new implementation
   **/
<<<<<<< HEAD
  function _updateImpl(bytes32 id, address newAddress) internal {
=======
  function _updateImplementation(bytes32 id, address newAddress) internal {
>>>>>>> 579f38e8
    address payable proxyAddress = payable(_addresses[id]);

    InitializableAdminUpgradeabilityProxy proxy = InitializableAdminUpgradeabilityProxy(
      proxyAddress
    );
    bytes memory params = abi.encodeWithSignature('initialize(address)', address(this));

    if (proxyAddress == address(0)) {
      proxy = new InitializableAdminUpgradeabilityProxy();
      proxy.initialize(newAddress, address(this), params);
      _addresses[id] = address(proxy);
      emit ProxyCreated(id, address(proxy));
    } else {
      proxy.upgradeToAndCall(newAddress, params);
    }
  }
}<|MERGE_RESOLUTION|>--- conflicted
+++ resolved
@@ -43,11 +43,7 @@
    * @param pool the new lending pool implementation
    **/
   function setLendingPoolImpl(address pool) external override onlyOwner {
-<<<<<<< HEAD
     _updateImpl(LENDING_POOL, pool);
-=======
-    _updateImplementation(LENDING_POOL, pool);
->>>>>>> 579f38e8
     emit LendingPoolUpdated(pool);
   }
 
@@ -64,11 +60,7 @@
    * @param configurator the new lending pool configurator implementation
    **/
   function setLendingPoolConfiguratorImpl(address configurator) external override onlyOwner {
-<<<<<<< HEAD
     _updateImpl(LENDING_POOL_CONFIGURATOR, configurator);
-=======
-    _updateImplementation(LENDING_POOL_CONFIGURATOR, configurator);
->>>>>>> 579f38e8
     emit LendingPoolConfiguratorUpdated(configurator);
   }
 
@@ -129,11 +121,7 @@
    * @param id the id of the contract to be updated
    * @param newAddress the address of the new implementation
    **/
-<<<<<<< HEAD
   function _updateImpl(bytes32 id, address newAddress) internal {
-=======
-  function _updateImplementation(bytes32 id, address newAddress) internal {
->>>>>>> 579f38e8
     address payable proxyAddress = payable(_addresses[id]);
 
     InitializableAdminUpgradeabilityProxy proxy = InitializableAdminUpgradeabilityProxy(
