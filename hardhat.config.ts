import path from 'path';
import fs from 'fs';
import { HardhatUserConfig } from 'hardhat/types';
<<<<<<< HEAD

require('dotenv').config();

=======
>>>>>>> 57ee9e0a
// @ts-ignore
import { accounts } from './test-wallets.js';
import { eEthereumNetwork } from './helpers/types';
import { BUIDLEREVM_CHAINID, COVERAGE_CHAINID } from './helpers/buidler-constants';

import '@nomiclabs/hardhat-ethers';
import '@nomiclabs/hardhat-waffle';
import 'temp-hardhat-etherscan';
import 'hardhat-gas-reporter';
import 'hardhat-typechain';
import '@tenderly/hardhat-tenderly';

const SKIP_LOAD = process.env.SKIP_LOAD === 'true';
const DEFAULT_BLOCK_GAS_LIMIT = 12450000;
const DEFAULT_GAS_MUL = 5;
const DEFAULT_GAS_PRICE = 2000000000;
const HARDFORK = 'istanbul';
const INFURA_KEY = process.env.INFURA_KEY || '';
const ALCHEMY_KEY = process.env.ALCHEMY_KEY || '';
const ETHERSCAN_KEY = process.env.ETHERSCAN_KEY || '';
const MNEMONIC_PATH = "m/44'/60'/0'/0";
const MNEMONIC = process.env.MNEMONIC || '';
const MAINNET_FORK = process.env.MAINNET_FORK === 'true';

// Prevent to load scripts before compilation and typechain
if (!SKIP_LOAD) {
  ['misc', 'migrations', 'dev', 'full', 'verifications', 'deployments'].forEach((folder) => {
    const tasksPath = path.join(__dirname, 'tasks', folder);
    fs.readdirSync(tasksPath)
      .filter((pth) => pth.includes('.ts'))
      .forEach((task) => {
        require(`${tasksPath}/${task}`);
      });
  });
}

require(`${path.join(__dirname, 'tasks/misc')}/set-bre.ts`);

const getCommonNetworkConfig = (networkName: eEthereumNetwork, networkId: number) => {
  return {
    url: ALCHEMY_KEY
      ? `https://eth-${
          networkName === 'main' ? 'mainnet' : networkName
        }.alchemyapi.io/v2/${ALCHEMY_KEY}`
      : `https://${networkName}.infura.io/v3/${INFURA_KEY}`,
    hardfork: HARDFORK,
    blockGasLimit: DEFAULT_BLOCK_GAS_LIMIT,
    gasMultiplier: DEFAULT_GAS_MUL,
    gasPrice: DEFAULT_GAS_PRICE,
    chainId: networkId,
    accounts: {
      mnemonic: MNEMONIC,
      path: MNEMONIC_PATH,
      initialIndex: 0,
      count: 20,
    },
  };
};

const mainnetFork = MAINNET_FORK
  ? {
      blockNumber: 11361132,
      url: ALCHEMY_KEY
        ? `https://eth-mainnet.alchemyapi.io/v2/${ALCHEMY_KEY}`
        : `https://main.infura.io/v3/${INFURA_KEY}`,
    }
  : undefined;

const buidlerConfig: HardhatUserConfig = {
  solidity: {
    version: '0.6.12',
    settings: {
      optimizer: { enabled: true, runs: 200 },
      evmVersion: 'istanbul',
    },
  },
  typechain: {
    outDir: 'types',
    target: 'ethers-v5',
  },
  etherscan: {
    apiKey: ETHERSCAN_KEY,
  },
  mocha: {
    timeout: 0,
  },
  tenderly: {
    project: process.env.TENDERLY_PROJECT || '',
    username: process.env.TENDERLY_USERNAME || '',
    forkNetwork: '1', //Network id of the network we want to fork
  },
  networks: {
    coverage: {
      url: 'http://localhost:8555',
      chainId: COVERAGE_CHAINID,
    },
    kovan: getCommonNetworkConfig(eEthereumNetwork.kovan, 42),
    ropsten: getCommonNetworkConfig(eEthereumNetwork.ropsten, 3),
    main: getCommonNetworkConfig(eEthereumNetwork.main, 1),
    tenderlyMain: getCommonNetworkConfig(eEthereumNetwork.main, 1),
    hardhat: {
      hardfork: 'istanbul',
      blockGasLimit: DEFAULT_BLOCK_GAS_LIMIT,
      gas: DEFAULT_BLOCK_GAS_LIMIT,
      gasPrice: 8000000000,
      chainId: BUIDLEREVM_CHAINID,
      throwOnTransactionFailures: true,
      throwOnCallFailures: true,
      accounts: accounts.map(({ secretKey, balance }: { secretKey: string; balance: string }) => ({
        privateKey: secretKey,
        balance,
      })),
      forking: mainnetFork,
    },
    buidlerevm_docker: {
      hardfork: 'istanbul',
      blockGasLimit: 9500000,
      gas: 9500000,
      gasPrice: 8000000000,
      chainId: BUIDLEREVM_CHAINID,
      throwOnTransactionFailures: true,
      throwOnCallFailures: true,
      url: 'http://localhost:8545',
    },
    ganache: {
      url: 'http://ganache:8545',
      accounts: {
        mnemonic: 'fox sight canyon orphan hotel grow hedgehog build bless august weather swarm',
        path: "m/44'/60'/0'/0",
        initialIndex: 0,
        count: 20,
      },
    },
  },
};

export default buidlerConfig;<|MERGE_RESOLUTION|>--- conflicted
+++ resolved
@@ -1,12 +1,6 @@
 import path from 'path';
 import fs from 'fs';
 import { HardhatUserConfig } from 'hardhat/types';
-<<<<<<< HEAD
-
-require('dotenv').config();
-
-=======
->>>>>>> 57ee9e0a
 // @ts-ignore
 import { accounts } from './test-wallets.js';
 import { eEthereumNetwork } from './helpers/types';
