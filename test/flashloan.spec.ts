--- conflicted
+++ resolved
@@ -226,11 +226,7 @@
         deployer.address,
         [weth.address],
         ['1000000000000000000'],
-<<<<<<< HEAD
-        2,
-=======
         [2],
->>>>>>> fa3d61be
         caller.address,
         '0x10',
         '0'
@@ -336,11 +332,7 @@
         _mockFlashLoanReceiver.address,
         [usdc.address],
         [flashloanAmount],
-<<<<<<< HEAD
-        2,
-=======
         [2],
->>>>>>> fa3d61be
         caller.address,
         '0x10',
         '0'
