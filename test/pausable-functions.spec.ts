--- conflicted
+++ resolved
@@ -190,20 +190,12 @@
           _mockFlashLoanReceiver.address,
           [weth.address],
           [flashAmount],
-<<<<<<< HEAD
-          1,
-=======
           [1],
->>>>>>> fa3d61be
           caller.address,
           '0x10',
           '0'
         )
-<<<<<<< HEAD
-    ).revertedWith(IS_PAUSED);
-=======
-    ).revertedWith(LP_IS_PAUSED);
->>>>>>> fa3d61be
+    ).revertedWith(LP_IS_PAUSED);
 
     // Unpause pool
     await configurator.setPoolPause(false);
