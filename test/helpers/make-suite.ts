--- conflicted
+++ resolved
@@ -37,13 +37,10 @@
 import { WETHGateway } from '../../types/WETHGateway';
 import { solidity } from 'ethereum-waffle';
 import { AaveConfig } from '../../markets/aave';
-<<<<<<< HEAD
-import {AAmplToken} from "../../types/AAmplToken";
-=======
+import { AAmplToken } from "../../types/AAmplToken";
 import { FlashLiquidationAdapter } from '../../types';
 import { HardhatRuntimeEnvironment } from 'hardhat/types';
 import { usingTenderly } from '../../helpers/tenderly-utils';
->>>>>>> e111f68d
 
 chai.use(bignumberChai());
 chai.use(almostEqual());
