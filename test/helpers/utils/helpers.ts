import {LendingPool} from '../../../types/LendingPool';
import {ReserveData, UserReserveData} from './interfaces';
import {
  getLendingRateOracle,
  getIErc20Detailed,
<<<<<<< HEAD
  getMintableERC20,
  getAToken,
=======
  getMintableErc20,
  getAToken, getStableDebtToken, getVariableDebtToken
>>>>>>> 7a0d201f
} from '../../../helpers/contracts-helpers';
import {tEthereumAddress} from '../../../helpers/types';
import BigNumber from 'bignumber.js';
import {getDb, BRE} from '../../../helpers/misc-utils';

export const getReserveData = async (
  pool: LendingPool,
  reserve: tEthereumAddress
): Promise<ReserveData> => {
  const [reserveData, tokenAddresses, rateOracle, token] = await Promise.all([
    pool.getReserveData(reserve),
    pool.getReserveTokensAddresses(reserve),
    getLendingRateOracle(),
    getIErc20Detailed(reserve),
  ]);

  const stableDebtToken = await getStableDebtToken(tokenAddresses.stableDebtTokenAddress);
  const variableDebtToken = await getVariableDebtToken(tokenAddresses.variableDebtTokenAddress);

  const [principalStableDebt] = await stableDebtToken.getSupplyData();
  const totalStableDebtLastUpdated = await stableDebtToken.getTotalSupplyLastUpdated();


  const scaledVariableDebt = await variableDebtToken.scaledTotalSupply();

  const rate = (await rateOracle.getMarketBorrowRate(reserve)).toString();
  const symbol = await token.symbol();
  const decimals = new BigNumber(await token.decimals());

  const totalLiquidity = new BigNumber(reserveData.availableLiquidity.toString())
    .plus(reserveData.totalStableDebt.toString())
    .plus(reserveData.totalVariableDebt.toString());

  const utilizationRate = new BigNumber(
    totalLiquidity.eq(0)
      ? 0
      : new BigNumber(reserveData.totalStableDebt.toString())
          .plus(reserveData.totalVariableDebt.toString())
          .rayDiv(totalLiquidity)
  );

  return {
    totalLiquidity,
    utilizationRate,
    availableLiquidity: new BigNumber(reserveData.availableLiquidity.toString()),
    totalStableDebt: new BigNumber(reserveData.totalStableDebt.toString()),
    totalVariableDebt: new BigNumber(reserveData.totalVariableDebt.toString()),
    liquidityRate: new BigNumber(reserveData.liquidityRate.toString()),
    variableBorrowRate: new BigNumber(reserveData.variableBorrowRate.toString()),
    stableBorrowRate: new BigNumber(reserveData.stableBorrowRate.toString()),
    averageStableBorrowRate: new BigNumber(reserveData.averageStableBorrowRate.toString()),
    liquidityIndex: new BigNumber(reserveData.liquidityIndex.toString()),
    variableBorrowIndex: new BigNumber(reserveData.variableBorrowIndex.toString()),
    lastUpdateTimestamp: new BigNumber(reserveData.lastUpdateTimestamp),
    totalStableDebtLastUpdated: new BigNumber(totalStableDebtLastUpdated),
    principalStableDebt: new BigNumber(principalStableDebt.toString()),
    scaledVariableDebt: new BigNumber(scaledVariableDebt.toString()),
    address: reserve,
    aTokenAddress: tokenAddresses.aTokenAddress,
    symbol,
    decimals,
    marketStableRate: new BigNumber(rate),
  };
};

export const getUserData = async (
  pool: LendingPool,
  reserve: string,
  user: tEthereumAddress,
  sender?: tEthereumAddress
): Promise<UserReserveData> => {
  const [userData, scaledATokenBalance] = await Promise.all([
    pool.getUserReserveData(reserve, user),
    getATokenUserData(reserve, user, pool),
  ]);

<<<<<<< HEAD
  const token = await getMintableERC20(reserve);
=======
  const token = await getMintableErc20(reserve);
>>>>>>> 7a0d201f
  const walletBalance = new BigNumber((await token.balanceOf(sender || user)).toString());

  return {
    scaledATokenBalance: new BigNumber(scaledATokenBalance),
    currentATokenBalance: new BigNumber(userData.currentATokenBalance.toString()),
    currentStableDebt: new BigNumber(userData.currentStableDebt.toString()),
    currentVariableDebt: new BigNumber(userData.currentVariableDebt.toString()),
    principalStableDebt: new BigNumber(userData.principalStableDebt.toString()),
    scaledVariableDebt: new BigNumber(userData.scaledVariableDebt.toString()),
    stableBorrowRate: new BigNumber(userData.stableBorrowRate.toString()),
    liquidityRate: new BigNumber(userData.liquidityRate.toString()),
    usageAsCollateralEnabled: userData.usageAsCollateralEnabled,
    stableRateLastUpdated: new BigNumber(userData.stableRateLastUpdated.toString()),
    walletBalance,
  };
};

export const getReserveAddressFromSymbol = async (symbol: string) => {
  const token = await getMintableERC20(
    (await getDb().get(`${symbol}.${BRE.network.name}`).value()).address
  );

  if (!token) {
    throw `Could not find instance for contract ${symbol}`;
  }
  return token.address;
};

const getATokenUserData = async (reserve: string, user: string, pool: LendingPool) => {
  const aTokenAddress: string = (await pool.getReserveTokensAddresses(reserve)).aTokenAddress;

  const aToken = await getAToken(aTokenAddress);

  const scaledBalance = await aToken.scaledBalanceOf(user);
  return scaledBalance.toString();
};<|MERGE_RESOLUTION|>--- conflicted
+++ resolved
@@ -3,13 +3,10 @@
 import {
   getLendingRateOracle,
   getIErc20Detailed,
-<<<<<<< HEAD
-  getMintableERC20,
+  getMintableErc20,
   getAToken,
-=======
-  getMintableErc20,
-  getAToken, getStableDebtToken, getVariableDebtToken
->>>>>>> 7a0d201f
+  getStableDebtToken,
+  getVariableDebtToken,
 } from '../../../helpers/contracts-helpers';
 import {tEthereumAddress} from '../../../helpers/types';
 import BigNumber from 'bignumber.js';
@@ -31,7 +28,6 @@
 
   const [principalStableDebt] = await stableDebtToken.getSupplyData();
   const totalStableDebtLastUpdated = await stableDebtToken.getTotalSupplyLastUpdated();
-
 
   const scaledVariableDebt = await variableDebtToken.scaledTotalSupply();
 
@@ -86,11 +82,7 @@
     getATokenUserData(reserve, user, pool),
   ]);
 
-<<<<<<< HEAD
-  const token = await getMintableERC20(reserve);
-=======
   const token = await getMintableErc20(reserve);
->>>>>>> 7a0d201f
   const walletBalance = new BigNumber((await token.balanceOf(sender || user)).toString());
 
   return {
@@ -109,7 +101,7 @@
 };
 
 export const getReserveAddressFromSymbol = async (symbol: string) => {
-  const token = await getMintableERC20(
+  const token = await getMintableErc20(
     (await getDb().get(`${symbol}.${BRE.network.name}`).value()).address
   );
 
