import {
  eContractid,
  eEthereumNetwork,
  eNetwork,
  iMultiPoolsAssets,
  IReserveParams,
  tEthereumAddress,
} from './types';
import { AaveProtocolDataProvider } from '../types/AaveProtocolDataProvider';
import { chunk, DRE, getDb, waitForTx } from './misc-utils';
import {
  getAaveProtocolDataProvider,
  getAToken,
  getATokensAndRatesHelper,
  getFirstSigner,
  getLendingPoolAddressesProvider,
  getLendingPoolConfiguratorProxy,
  getStableAndVariableTokensHelper,
} from './contracts-getters';
import { rawInsertContractAddressInDb } from './contracts-helpers';
import { BigNumber, BigNumberish, Signer } from 'ethers';
import {
  deployDefaultReserveInterestRateStrategy,
  deployDelegationAwareAToken,
  deployDelegationAwareATokenImpl,
  deployGenericAToken,
  deployGenericATokenImpl,
  deployGenericStableDebtToken,
  deployGenericVariableDebtToken,
  deployStableDebtToken,
  deployVariableDebtToken,
} from './contracts-deployments';
import { ZERO_ADDRESS } from './constants';
import { isZeroAddress } from 'ethereumjs-util';
import { DefaultReserveInterestRateStrategy, DelegationAwareAToken } from '../types';
import { config } from 'process';

export const chooseATokenDeployment = (id: eContractid) => {
  switch (id) {
    case eContractid.AToken:
      return deployGenericAToken;
    case eContractid.DelegationAwareAToken:
      return deployDelegationAwareAToken;
    default:
      throw Error(`Missing aToken deployment script for: ${id}`);
  }
};

export const initReservesByHelper = async (
  reservesParams: iMultiPoolsAssets<IReserveParams>,
  tokenAddresses: { [symbol: string]: tEthereumAddress },
  aTokenNamePrefix: string,
  stableDebtTokenNamePrefix: string,
  variableDebtTokenNamePrefix: string,
  symbolPrefix: string,
  admin: tEthereumAddress,
  treasuryAddress: tEthereumAddress,
  incentivesController: tEthereumAddress,
  verify: boolean
): Promise<BigNumber> => {
  let gasUsage = BigNumber.from('0');
  const stableAndVariableDeployer = await getStableAndVariableTokensHelper();

  const addressProvider = await getLendingPoolAddressesProvider();

  // CHUNK CONFIGURATION
  const initChunks = 4;

  // Initialize variables for future reserves initialization
  let reserveTokens: string[] = [];
  let reserveInitDecimals: string[] = [];
  let reserveSymbols: string[] = [];

  let initInputParams: {
    aTokenImpl: string;
    stableDebtTokenImpl: string;
    variableDebtTokenImpl: string;
    underlyingAssetDecimals: BigNumberish;
    interestRateStrategyAddress: string;
    underlyingAsset: string;
    treasury: string;
    incentivesController: string;
    underlyingAssetName: string;
    aTokenName: string;
    aTokenSymbol: string;
    variableDebtTokenName: string;
    variableDebtTokenSymbol: string;
    stableDebtTokenName: string;
    stableDebtTokenSymbol: string;
    params: string;
  }[] = [];

  let strategyRates: [
    string, // addresses provider
    string,
    string,
    string,
    string,
    string,
    string
  ];
  let rateStrategies: Record<string, typeof strategyRates> = {};
  let strategyAddresses: Record<string, tEthereumAddress> = {};
  let strategyAddressPerAsset: Record<string, string> = {};
  let aTokenType: Record<string, string> = {};
  let delegationAwareATokenImplementationAddress = '';
  let aTokenImplementationAddress = '';
  let stableDebtTokenImplementationAddress = '';
  let variableDebtTokenImplementationAddress = '';

  // NOT WORKING ON MATIC, DEPLOYING INDIVIDUAL IMPLs INSTEAD
  // const tx1 = await waitForTx(
  //   await stableAndVariableDeployer.initDeployment([ZERO_ADDRESS], ["1"])
  // );
  // console.log(tx1.events);
  // tx1.events?.forEach((event, index) => {
  //   stableDebtTokenImplementationAddress = event?.args?.stableToken;
  //   variableDebtTokenImplementationAddress = event?.args?.variableToken;
  //   rawInsertContractAddressInDb(`stableDebtTokenImpl`, stableDebtTokenImplementationAddress);
  //   rawInsertContractAddressInDb(`variableDebtTokenImpl`, variableDebtTokenImplementationAddress);
  // });
  //gasUsage = gasUsage.add(tx1.gasUsed);
  stableDebtTokenImplementationAddress = await (await deployGenericStableDebtToken()).address;
  variableDebtTokenImplementationAddress = await (await deployGenericVariableDebtToken()).address;

  const aTokenImplementation = await deployGenericATokenImpl(verify);
  aTokenImplementationAddress = aTokenImplementation.address;
  rawInsertContractAddressInDb(`aTokenImpl`, aTokenImplementationAddress);

  const delegatedAwareReserves = Object.entries(reservesParams).filter(
    ([_, { aTokenImpl }]) => aTokenImpl === eContractid.DelegationAwareAToken
  ) as [string, IReserveParams][];

  if (delegatedAwareReserves.length > 0) {
    const delegationAwareATokenImplementation = await deployDelegationAwareATokenImpl(verify);
    delegationAwareATokenImplementationAddress = delegationAwareATokenImplementation.address;
    rawInsertContractAddressInDb(
      `delegationAwareATokenImpl`,
      delegationAwareATokenImplementationAddress
    );
  }

  const reserves = Object.entries(reservesParams).filter(
    ([_, { aTokenImpl }]) =>
      aTokenImpl === eContractid.DelegationAwareAToken || aTokenImpl === eContractid.AToken
  ) as [string, IReserveParams][];

  for (let [symbol, params] of reserves) {
    if (!tokenAddresses[symbol]) {
      console.log(`- Skipping init of ${symbol} due token address is not set at markets config`);
      continue;
    }
    const { strategy, aTokenImpl, reserveDecimals } = params;
    const {
      optimalUtilizationRate,
      baseVariableBorrowRate,
      variableRateSlope1,
      variableRateSlope2,
      stableRateSlope1,
      stableRateSlope2,
    } = strategy;
    if (!strategyAddresses[strategy.name]) {
      // Strategy does not exist, create a new one
      rateStrategies[strategy.name] = [
        addressProvider.address,
        optimalUtilizationRate,
        baseVariableBorrowRate,
        variableRateSlope1,
        variableRateSlope2,
        stableRateSlope1,
        stableRateSlope2,
      ];
      strategyAddresses[strategy.name] = (
        await deployDefaultReserveInterestRateStrategy(rateStrategies[strategy.name], verify)
      ).address;
      // This causes the last strategy to be printed twice, once under "DefaultReserveInterestRateStrategy"
      // and once under the actual `strategyASSET` key.
      rawInsertContractAddressInDb(strategy.name, strategyAddresses[strategy.name]);
    }
    strategyAddressPerAsset[symbol] = strategyAddresses[strategy.name];
    console.log('Strategy address for asset %s: %s', symbol, strategyAddressPerAsset[symbol]);

    if (aTokenImpl === eContractid.AToken) {
      aTokenType[symbol] = 'generic';
    } else if (aTokenImpl === eContractid.DelegationAwareAToken) {
      aTokenType[symbol] = 'delegation aware';
    }

    reserveInitDecimals.push(reserveDecimals);
    reserveTokens.push(tokenAddresses[symbol]);
    reserveSymbols.push(symbol);
  }

  for (let i = 0; i < reserveSymbols.length; i++) {
    let aTokenToUse: string;
    if (aTokenType[reserveSymbols[i]] === 'generic') {
      aTokenToUse = aTokenImplementationAddress;
    } else {
      aTokenToUse = delegationAwareATokenImplementationAddress;
    }

    initInputParams.push({
      aTokenImpl: aTokenToUse,
      stableDebtTokenImpl: stableDebtTokenImplementationAddress,
      variableDebtTokenImpl: variableDebtTokenImplementationAddress,
      underlyingAssetDecimals: reserveInitDecimals[i],
      interestRateStrategyAddress: strategyAddressPerAsset[reserveSymbols[i]],
      underlyingAsset: reserveTokens[i],
      treasury: treasuryAddress,
      incentivesController,
      underlyingAssetName: reserveSymbols[i],
      aTokenName: `${aTokenNamePrefix} ${reserveSymbols[i]}`,
      aTokenSymbol: `a${symbolPrefix}${reserveSymbols[i]}`,
      variableDebtTokenName: `${variableDebtTokenNamePrefix} ${symbolPrefix}${reserveSymbols[i]}`,
      variableDebtTokenSymbol: `variableDebt${symbolPrefix}${reserveSymbols[i]}`,
      stableDebtTokenName: `${stableDebtTokenNamePrefix} ${reserveSymbols[i]}`,
      stableDebtTokenSymbol: `stableDebt${symbolPrefix}${reserveSymbols[i]}`,
      params: '0x10',
    });
  }

  // Deploy init reserves per chunks
  const chunkedSymbols = chunk(reserveSymbols, initChunks);
  const chunkedInitInputParams = chunk(initInputParams, initChunks);

  const configurator = await getLendingPoolConfiguratorProxy();
  //await waitForTx(await addressProvider.setPoolAdmin(admin));

  console.log(`- Reserves initialization in ${chunkedInitInputParams.length} txs`);
  for (let chunkIndex = 0; chunkIndex < chunkedInitInputParams.length; chunkIndex++) {
    const tx3 = await waitForTx(
      await configurator.batchInitReserve(chunkedInitInputParams[chunkIndex])
    );

    console.log(`  - Reserve ready for: ${chunkedSymbols[chunkIndex].join(', ')}`);
    console.log('    * gasUsed', tx3.gasUsed.toString());
    //gasUsage = gasUsage.add(tx3.gasUsed);
  }

  return gasUsage; // Deprecated
};

export const getPairsTokenAggregator = (
  allAssetsAddresses: {
    [tokenSymbol: string]: tEthereumAddress;
  },
  aggregatorsAddresses: { [tokenSymbol: string]: tEthereumAddress }
): [string[], string[]] => {
  const { ETH, USD, WETH, ...assetsAddressesWithoutEth } = allAssetsAddresses;

  const pairs = Object.entries(assetsAddressesWithoutEth).map(([tokenSymbol, tokenAddress]) => {
    if (tokenSymbol !== 'WETH' && tokenSymbol !== 'ETH') {
      const aggregatorAddressIndex = Object.keys(aggregatorsAddresses).findIndex(
        (value) => value === tokenSymbol
      );
      const [, aggregatorAddress] = (Object.entries(aggregatorsAddresses) as [
        string,
        tEthereumAddress
      ][])[aggregatorAddressIndex];
      return [tokenAddress, aggregatorAddress];
    }
  }) as [string, string][];

  const mappedPairs = pairs.map(([asset]) => asset);
  const mappedAggregators = pairs.map(([, source]) => source);

  return [mappedPairs, mappedAggregators];
};

export const configureReservesByHelper = async (
  reservesParams: iMultiPoolsAssets<IReserveParams>,
  tokenAddresses: { [symbol: string]: tEthereumAddress },
  helpers: AaveProtocolDataProvider,
  admin: tEthereumAddress
) => {
  const addressProvider = await getLendingPoolAddressesProvider();
  const atokenAndRatesDeployer = await getATokensAndRatesHelper();
  const tokens: string[] = [];
  const symbols: string[] = [];
<<<<<<< HEAD
  const baseLTVA: string[] = [];
  const liquidationThresholds: string[] = [];
  const liquidationBonuses: string[] = [];
  const reserveFactors: string[] = [];
  const borrowCaps: string[] = [];
  const supplyCaps: string[] = [];
  const stableRatesEnabled: boolean[] = [];
=======
>>>>>>> 89908545

  const inputParams: {
    asset: string;
    baseLTV: BigNumberish;
    liquidationThreshold: BigNumberish;
    liquidationBonus: BigNumberish;
    reserveFactor: BigNumberish;
    borrowCap: BigNumberish;
    supplyCap: BigNumberish;
    stableBorrowingEnabled: boolean;
    borrowingEnabled: boolean;
  }[] = [];

  for (const [
    assetSymbol,
    {
      baseLTVAsCollateral,
      liquidationBonus,
      liquidationThreshold,
      reserveFactor,
      borrowCap,
      supplyCap,
      stableBorrowRateEnabled,
      borrowingEnabled,
    },
  ] of Object.entries(reservesParams) as [string, IReserveParams][]) {
    if (!tokenAddresses[assetSymbol]) {
      console.log(
        `- Skipping init of ${assetSymbol} due token address is not set at markets config`
      );
      continue;
    }
    if (baseLTVAsCollateral === '-1') continue;

    const assetAddressIndex = Object.keys(tokenAddresses).findIndex(
      (value) => value === assetSymbol
    );
    const [, tokenAddress] = (Object.entries(tokenAddresses) as [string, string][])[
      assetAddressIndex
    ];
    const { usageAsCollateralEnabled: alreadyEnabled } = await helpers.getReserveConfigurationData(
      tokenAddress
    );

    if (alreadyEnabled) {
      console.log(`- Reserve ${assetSymbol} is already enabled as collateral, skipping`);
      continue;
    }
    // Push data

    inputParams.push({
      asset: tokenAddress,
      baseLTV: baseLTVAsCollateral,
      liquidationThreshold,
      liquidationBonus,
      reserveFactor,
      borrowCap,
      supplyCap,
      stableBorrowingEnabled: stableBorrowRateEnabled,
      borrowingEnabled: borrowingEnabled,
    });

    tokens.push(tokenAddress);
    symbols.push(assetSymbol);
<<<<<<< HEAD
    baseLTVA.push(baseLTVAsCollateral);
    liquidationThresholds.push(liquidationThreshold);
    liquidationBonuses.push(liquidationBonus);
    reserveFactors.push(reserveFactor);
    borrowCaps.push(borrowCap);
    supplyCaps.push(supplyCap);
    stableRatesEnabled.push(stableBorrowRateEnabled);
=======
>>>>>>> 89908545
  }
  if (tokens.length) {
    // Set aTokenAndRatesDeployer as temporal admin
    await waitForTx(await addressProvider.setPoolAdmin(atokenAndRatesDeployer.address));

    // Deploy init per chunks
    const enableChunks = 20;
    const chunkedSymbols = chunk(symbols, enableChunks);
    const chunkedInputParams = chunk(inputParams, enableChunks);

    console.log(`- Configure reserves in ${chunkedInputParams.length} txs`);
    for (let chunkIndex = 0; chunkIndex < chunkedInputParams.length; chunkIndex++) {
      await waitForTx(
        await atokenAndRatesDeployer.configureReserves(chunkedInputParams[chunkIndex], {
          gasLimit: 12000000,
        })
      );
      console.log(`  - Init for: ${chunkedSymbols[chunkIndex].join(', ')}`);
    }
    // Set deployer back as admin
    await waitForTx(await addressProvider.setPoolAdmin(admin));
  }
};

const getAddressById = async (
  id: string,
  network: eNetwork
): Promise<tEthereumAddress | undefined> =>
  (await getDb().get(`${id}.${network}`).value())?.address || undefined;

// Function deprecated
const isErc20SymbolCorrect = async (token: tEthereumAddress, symbol: string) => {
  const erc20 = await getAToken(token); // using aToken for ERC20 interface
  const erc20Symbol = await erc20.symbol();
  return symbol === erc20Symbol;
};<|MERGE_RESOLUTION|>--- conflicted
+++ resolved
@@ -277,16 +277,6 @@
   const atokenAndRatesDeployer = await getATokensAndRatesHelper();
   const tokens: string[] = [];
   const symbols: string[] = [];
-<<<<<<< HEAD
-  const baseLTVA: string[] = [];
-  const liquidationThresholds: string[] = [];
-  const liquidationBonuses: string[] = [];
-  const reserveFactors: string[] = [];
-  const borrowCaps: string[] = [];
-  const supplyCaps: string[] = [];
-  const stableRatesEnabled: boolean[] = [];
-=======
->>>>>>> 89908545
 
   const inputParams: {
     asset: string;
@@ -351,16 +341,6 @@
 
     tokens.push(tokenAddress);
     symbols.push(assetSymbol);
-<<<<<<< HEAD
-    baseLTVA.push(baseLTVAsCollateral);
-    liquidationThresholds.push(liquidationThreshold);
-    liquidationBonuses.push(liquidationBonus);
-    reserveFactors.push(reserveFactor);
-    borrowCaps.push(borrowCap);
-    supplyCaps.push(supplyCap);
-    stableRatesEnabled.push(stableBorrowRateEnabled);
-=======
->>>>>>> 89908545
   }
   if (tokens.length) {
     // Set aTokenAndRatesDeployer as temporal admin
