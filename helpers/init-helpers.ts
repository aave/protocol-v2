import {
  eContractid,
  eNetwork,
  iMultiPoolsAssets,
  IReserveParams,
  tEthereumAddress,
} from './types';
import { AaveProtocolDataProvider } from '../types/AaveProtocolDataProvider';
import { chunk, getDb, waitForTx } from './misc-utils';
import {
  getAToken,
  getATokensAndRatesHelper,
  getLendingPool,
  getLendingPoolAddressesProvider,
  getLendingPoolConfiguratorProxy,
} from './contracts-getters';
import {
  deployDefaultReserveInterestRateStrategy,
  deployDelegationAwareAToken,
  deployDelegationAwareATokenImpl,
  deployGenericAToken,
  deployGenericATokenImpl,
  deployStableDebtToken,
  deployStableDebtTokenByType,
  deployVariableDebtToken,
  deployVariableDebtTokenByType,
} from './contracts-deployments';
import { BigNumber, BigNumberish } from 'ethers';
import { ConfigNames } from './configuration';
import { deployRateStrategy } from './contracts-deployments';
import { ZERO_ADDRESS } from './constants';

<<<<<<< HEAD

import { ZERO_ADDRESS } from './constants';
import { isZeroAddress } from 'ethereumjs-util';
import { DefaultReserveInterestRateStrategy, DelegationAwareAToken } from '../types';
import { config } from 'process';

import {getContractAddressWithJsonFallback,
rawInsertContractAddressInDb,
} from './contracts-helpers';

export const chooseATokenDeployment = (id: eContractid) => {
  switch (id) {
    case eContractid.AToken:
      return deployGenericAToken;
    case eContractid.DelegationAwareAToken:
      return deployDelegationAwareAToken;
=======
export const getATokenExtraParams = async (aTokenName: string, tokenAddress: tEthereumAddress) => {
  switch (aTokenName) {
    default:
      return '0x10';
>>>>>>> 0829f97c
  }
}

export const initReservesByHelper = async (
  reservesParams: iMultiPoolsAssets<IReserveParams>,
  tokenAddresses: { [symbol: string]: tEthereumAddress },
  aTokenNamePrefix: string,
  stableDebtTokenNamePrefix: string,
  variableDebtTokenNamePrefix: string,
  symbolPrefix: string,
  admin: tEthereumAddress,
  treasuryAddress: tEthereumAddress,
  incentivesController: tEthereumAddress,
  poolName: ConfigNames,
  verify: boolean
) => {
  let gasUsage = BigNumber.from('0');

  const addressProvider = await getLendingPoolAddressesProvider();

  // CHUNK CONFIGURATION
  const initChunks = 1;

  // Initialize variables for future reserves initialization
  let reserveSymbols: string[] = [];

  let initInputParams: {
    aTokenImpl: string;
    stableDebtTokenImpl: string;
    variableDebtTokenImpl: string;
    underlyingAssetDecimals: BigNumberish;
    interestRateStrategyAddress: string;
    underlyingAsset: string;
    treasury: string;
    incentivesController: string;
    underlyingAssetName: string;
    aTokenName: string;
    aTokenSymbol: string;
    variableDebtTokenName: string;
    variableDebtTokenSymbol: string;
    stableDebtTokenName: string;
    stableDebtTokenSymbol: string;
    params: string;
  }[] = [];

  let strategyRates: [
    string, // addresses provider
    string,
    string,
    string,
    string,
    string,
    string
  ];
  let rateStrategies: Record<string, typeof strategyRates> = {};
  let strategyAddresses: Record<string, tEthereumAddress> = {};
  let strategyAddressPerAsset: Record<string, string> = {};
  let aTokenType: Record<string, string> = {};
  let delegationAwareATokenImplementationAddress = '';
  let aTokenImplementationAddress = '';

  let stableDebtTokensAddresses = new Map<string, tEthereumAddress>();
  let variableDebtTokensAddresses = new Map<string, tEthereumAddress>();

  let stableDebtTokenTypes = Object.entries(reservesParams).map(item => item[1].stableDebtTokenImpl);
  let variableDebtTokenTypes = Object.entries(reservesParams).map(item => item[1].variableDebtTokenImpl);


  // removing duplicates
  stableDebtTokenTypes = [...new Set(stableDebtTokenTypes)];
  variableDebtTokenTypes = [...new Set(variableDebtTokenTypes)];

  await Promise.all(stableDebtTokenTypes.map(async(typeName) => {
    const name = typeName ?? eContractid.StableDebtToken;
    const implAddress = await (await deployStableDebtTokenByType(name)).address;
    stableDebtTokensAddresses.set(name, implAddress);
  }));

  await Promise.all(variableDebtTokenTypes.map(async(typeName) => {
    const name = typeName ?? eContractid.VariableDebtToken;
    const implAddress = await (await deployVariableDebtTokenByType(name)).address;
    variableDebtTokensAddresses.set(name, implAddress);
  }));

  const aTokenImplementation = await deployGenericATokenImpl(verify);
  aTokenImplementationAddress = aTokenImplementation.address;
  rawInsertContractAddressInDb(`aTokenImpl`, aTokenImplementationAddress);

  const reserves = Object.entries(reservesParams);

  for (let [symbol, params] of reserves) {
    if (!tokenAddresses[symbol]) {
      console.log(`- Skipping init of ${symbol} due token address is not set at markets config`);
      continue;
    }
<<<<<<< HEAD
    const { strategy } = params;
=======
    const pool = await getLendingPool(await addressProvider.getLendingPool());
    const poolReserve = await pool.getReserveData(tokenAddresses[symbol]);
    if (poolReserve.aTokenAddress !== ZERO_ADDRESS) {
      console.log(`- Skipping init of ${symbol} due is already initialized`);
      continue;
    }
    const { strategy, aTokenImpl, reserveDecimals } = params;
>>>>>>> 0829f97c
    const {
      optimalUtilizationRate,
      baseVariableBorrowRate,
      variableRateSlope1,
      variableRateSlope2,
      stableRateSlope1,
      stableRateSlope2,
    } = strategy;
    if (!strategyAddresses[strategy.name]) {
      // Strategy does not exist, create a new one
      rateStrategies[strategy.name] = [
        addressProvider.address,
        optimalUtilizationRate,
        baseVariableBorrowRate,
        variableRateSlope1,
        variableRateSlope2,
        stableRateSlope1,
        stableRateSlope2,
      ];
      strategyAddresses[strategy.name] = await deployRateStrategy(
        strategy.name,
        rateStrategies[strategy.name],
        verify
      );

      // This causes the last strategy to be printed twice, once under "DefaultReserveInterestRateStrategy"
      // and once under the actual `strategyASSET` key.
      rawInsertContractAddressInDb(strategy.name, strategyAddresses[strategy.name]);
    }
    // Prepare input parameters
    reserveSymbols.push(symbol);
  }

  for (let i = 0; i < reserveSymbols.length; i++) {
  
    const symbol = reserveSymbols[i];
    const strategy = reservesParams[symbol].strategy;

    const stableDebtImpl = reservesParams[symbol].stableDebtTokenImpl ?? eContractid.StableDebtToken;
    const variableDebtTokenImpl = reservesParams[symbol].variableDebtTokenImpl ?? eContractid.VariableDebtToken;

    const stableDebtAddress =  stableDebtTokensAddresses.get(stableDebtImpl);
    const variableDebtAddress = variableDebtTokensAddresses.get(variableDebtTokenImpl);

    if(!stableDebtAddress || !variableDebtAddress) {
      throw "Could not find a proper debt token instance for the asset "+symbol;
    }

    let aTokenToUse: string;
    if (aTokenType[symbol] === 'generic') {
      aTokenToUse = aTokenImplementationAddress;
    } else {
      aTokenToUse = delegationAwareATokenImplementationAddress;
    }

    initInputParams.push({
      aTokenImpl:  await getContractAddressWithJsonFallback(reservesParams[symbol].aTokenImpl, poolName),
      stableDebtTokenImpl:stableDebtAddress,
      variableDebtTokenImpl: variableDebtAddress,
      underlyingAssetDecimals: reservesParams[symbol].reserveDecimals,
      interestRateStrategyAddress:  strategyAddresses[strategy.name],
      underlyingAsset: tokenAddresses[symbol],
      treasury: treasuryAddress,
      incentivesController: incentivesController,
      underlyingAssetName: symbol,
      aTokenName: `${aTokenNamePrefix} ${symbol}`,
      aTokenSymbol: `a${symbolPrefix}${symbol}`,
      variableDebtTokenName: `${variableDebtTokenNamePrefix} ${symbolPrefix}${symbol}`,
      variableDebtTokenSymbol: `variableDebt${symbolPrefix}${symbol}`,
      stableDebtTokenName: `${stableDebtTokenNamePrefix} ${symbol}`,
      stableDebtTokenSymbol: `stableDebt${symbolPrefix}${symbol}`,
      params: '0x10',
    });
  }

  // Deploy init reserves per chunks
  const chunkedSymbols = chunk(reserveSymbols, initChunks);
  const chunkedInitInputParams = chunk(initInputParams, initChunks);

  const configurator = await getLendingPoolConfiguratorProxy();

  console.log(`- Reserves initialization in ${chunkedInitInputParams.length} txs`);
  for (let chunkIndex = 0; chunkIndex < chunkedInitInputParams.length; chunkIndex++) {
    const tx3 = await waitForTx(
      await configurator.batchInitReserve(chunkedInitInputParams[chunkIndex])
    );

    console.log(`  - Reserve ready for: ${chunkedSymbols[chunkIndex].join(', ')}`);
    console.log('    * gasUsed', tx3.gasUsed.toString());
  }
};

export const getPairsTokenAggregator = (
  allAssetsAddresses: {
    [tokenSymbol: string]: tEthereumAddress;
  },
  aggregatorsAddresses: { [tokenSymbol: string]: tEthereumAddress }
): [string[], string[]] => {
  const { ETH, USD, WETH, ...assetsAddressesWithoutEth } = allAssetsAddresses;

  const pairs = Object.entries(assetsAddressesWithoutEth).map(([tokenSymbol, tokenAddress]) => {
    if (tokenSymbol !== 'WETH' && tokenSymbol !== 'ETH') {
      const aggregatorAddressIndex = Object.keys(aggregatorsAddresses).findIndex(
        (value) => value === tokenSymbol
      );
      const [, aggregatorAddress] = (
        Object.entries(aggregatorsAddresses) as [string, tEthereumAddress][]
      )[aggregatorAddressIndex];
      return [tokenAddress, aggregatorAddress];
    }
  }) as [string, string][];

  const mappedPairs = pairs.map(([asset]) => asset);
  const mappedAggregators = pairs.map(([, source]) => source);

  return [mappedPairs, mappedAggregators];
};

export const configureReservesByHelper = async (
  reservesParams: iMultiPoolsAssets<IReserveParams>,
  tokenAddresses: { [symbol: string]: tEthereumAddress },
  helpers: AaveProtocolDataProvider,
  admin: tEthereumAddress
) => {
  const addressProvider = await getLendingPoolAddressesProvider();
  const atokenAndRatesDeployer = await getATokensAndRatesHelper();
  const tokens: string[] = [];
  const symbols: string[] = [];

  const inputParams: {
    asset: string;
    baseLTV: BigNumberish;
    liquidationThreshold: BigNumberish;
    liquidationBonus: BigNumberish;
    reserveFactor: BigNumberish;
    stableBorrowingEnabled: boolean;
    borrowingEnabled: boolean;
  }[] = [];

  for (const [
    assetSymbol,
    {
      baseLTVAsCollateral,
      liquidationBonus,
      liquidationThreshold,
      reserveFactor,
      stableBorrowRateEnabled,
      borrowingEnabled,
    },
  ] of Object.entries(reservesParams) as [string, IReserveParams][]) {
    if (!tokenAddresses[assetSymbol]) {
      console.log(
        `- Skipping init of ${assetSymbol} due token address is not set at markets config`
      );
      continue;
    }
    if (baseLTVAsCollateral === '-1') continue;

    const assetAddressIndex = Object.keys(tokenAddresses).findIndex(
      (value) => value === assetSymbol
    );
    const [, tokenAddress] = (Object.entries(tokenAddresses) as [string, string][])[
      assetAddressIndex
    ];
    const { usageAsCollateralEnabled: alreadyEnabled } = await helpers.getReserveConfigurationData(
      tokenAddress
    );

    if (alreadyEnabled) {
      console.log(`- Reserve ${assetSymbol} is already enabled as collateral, skipping`);
      continue;
    }
    // Push data

    inputParams.push({
      asset: tokenAddress,
      baseLTV: baseLTVAsCollateral,
      liquidationThreshold: liquidationThreshold,
      liquidationBonus: liquidationBonus,
      reserveFactor: reserveFactor,
      stableBorrowingEnabled: stableBorrowRateEnabled,
      borrowingEnabled: borrowingEnabled,
    });

    tokens.push(tokenAddress);
    symbols.push(assetSymbol);
  }
  if (tokens.length) {
    // Set aTokenAndRatesDeployer as temporal admin
    await waitForTx(await addressProvider.setPoolAdmin(atokenAndRatesDeployer.address));

    // Deploy init per chunks
    const enableChunks = 20;
    const chunkedSymbols = chunk(symbols, enableChunks);
    const chunkedInputParams = chunk(inputParams, enableChunks);

    console.log(`- Configure reserves in ${chunkedInputParams.length} txs`);
    for (let chunkIndex = 0; chunkIndex < chunkedInputParams.length; chunkIndex++) {
      await waitForTx(
        await atokenAndRatesDeployer.configureReserves(chunkedInputParams[chunkIndex])
      );
      console.log(`  - Init for: ${chunkedSymbols[chunkIndex].join(', ')}`);
    }
    // Set deployer back as admin
    await waitForTx(await addressProvider.setPoolAdmin(admin));
  }
};

const getAddressById = async (
  id: string,
  network: eNetwork
): Promise<tEthereumAddress | undefined> =>
  (await getDb().get(`${id}.${network}`).value())?.address || undefined;

// Function deprecated
const isErc20SymbolCorrect = async (token: tEthereumAddress, symbol: string) => {
  const erc20 = await getAToken(token); // using aToken for ERC20 interface
  const erc20Symbol = await erc20.symbol();
  return symbol === erc20Symbol;
};<|MERGE_RESOLUTION|>--- conflicted
+++ resolved
@@ -28,17 +28,11 @@
 import { BigNumber, BigNumberish } from 'ethers';
 import { ConfigNames } from './configuration';
 import { deployRateStrategy } from './contracts-deployments';
+
 import { ZERO_ADDRESS } from './constants';
-
-<<<<<<< HEAD
-
-import { ZERO_ADDRESS } from './constants';
-import { isZeroAddress } from 'ethereumjs-util';
-import { DefaultReserveInterestRateStrategy, DelegationAwareAToken } from '../types';
-import { config } from 'process';
-
-import {getContractAddressWithJsonFallback,
-rawInsertContractAddressInDb,
+import {
+  getContractAddressWithJsonFallback,
+  rawInsertContractAddressInDb,
 } from './contracts-helpers';
 
 export const chooseATokenDeployment = (id: eContractid) => {
@@ -47,14 +41,14 @@
       return deployGenericAToken;
     case eContractid.DelegationAwareAToken:
       return deployDelegationAwareAToken;
-=======
+  }
+};
 export const getATokenExtraParams = async (aTokenName: string, tokenAddress: tEthereumAddress) => {
   switch (aTokenName) {
     default:
       return '0x10';
->>>>>>> 0829f97c
-  }
-}
+  }
+};
 
 export const initReservesByHelper = async (
   reservesParams: iMultiPoolsAssets<IReserveParams>,
@@ -117,25 +111,32 @@
   let stableDebtTokensAddresses = new Map<string, tEthereumAddress>();
   let variableDebtTokensAddresses = new Map<string, tEthereumAddress>();
 
-  let stableDebtTokenTypes = Object.entries(reservesParams).map(item => item[1].stableDebtTokenImpl);
-  let variableDebtTokenTypes = Object.entries(reservesParams).map(item => item[1].variableDebtTokenImpl);
-
+  let stableDebtTokenTypes = Object.entries(reservesParams).map(
+    (item) => item[1].stableDebtTokenImpl
+  );
+  let variableDebtTokenTypes = Object.entries(reservesParams).map(
+    (item) => item[1].variableDebtTokenImpl
+  );
 
   // removing duplicates
   stableDebtTokenTypes = [...new Set(stableDebtTokenTypes)];
   variableDebtTokenTypes = [...new Set(variableDebtTokenTypes)];
 
-  await Promise.all(stableDebtTokenTypes.map(async(typeName) => {
-    const name = typeName ?? eContractid.StableDebtToken;
-    const implAddress = await (await deployStableDebtTokenByType(name)).address;
-    stableDebtTokensAddresses.set(name, implAddress);
-  }));
-
-  await Promise.all(variableDebtTokenTypes.map(async(typeName) => {
-    const name = typeName ?? eContractid.VariableDebtToken;
-    const implAddress = await (await deployVariableDebtTokenByType(name)).address;
-    variableDebtTokensAddresses.set(name, implAddress);
-  }));
+  await Promise.all(
+    stableDebtTokenTypes.map(async (typeName) => {
+      const name = typeName ?? eContractid.StableDebtToken;
+      const implAddress = await (await deployStableDebtTokenByType(name)).address;
+      stableDebtTokensAddresses.set(name, implAddress);
+    })
+  );
+
+  await Promise.all(
+    variableDebtTokenTypes.map(async (typeName) => {
+      const name = typeName ?? eContractid.VariableDebtToken;
+      const implAddress = await (await deployVariableDebtTokenByType(name)).address;
+      variableDebtTokensAddresses.set(name, implAddress);
+    })
+  );
 
   const aTokenImplementation = await deployGenericATokenImpl(verify);
   aTokenImplementationAddress = aTokenImplementation.address;
@@ -148,9 +149,6 @@
       console.log(`- Skipping init of ${symbol} due token address is not set at markets config`);
       continue;
     }
-<<<<<<< HEAD
-    const { strategy } = params;
-=======
     const pool = await getLendingPool(await addressProvider.getLendingPool());
     const poolReserve = await pool.getReserveData(tokenAddresses[symbol]);
     if (poolReserve.aTokenAddress !== ZERO_ADDRESS) {
@@ -158,7 +156,6 @@
       continue;
     }
     const { strategy, aTokenImpl, reserveDecimals } = params;
->>>>>>> 0829f97c
     const {
       optimalUtilizationRate,
       baseVariableBorrowRate,
@@ -193,18 +190,19 @@
   }
 
   for (let i = 0; i < reserveSymbols.length; i++) {
-  
     const symbol = reserveSymbols[i];
     const strategy = reservesParams[symbol].strategy;
 
-    const stableDebtImpl = reservesParams[symbol].stableDebtTokenImpl ?? eContractid.StableDebtToken;
-    const variableDebtTokenImpl = reservesParams[symbol].variableDebtTokenImpl ?? eContractid.VariableDebtToken;
-
-    const stableDebtAddress =  stableDebtTokensAddresses.get(stableDebtImpl);
+    const stableDebtImpl =
+      reservesParams[symbol].stableDebtTokenImpl ?? eContractid.StableDebtToken;
+    const variableDebtTokenImpl =
+      reservesParams[symbol].variableDebtTokenImpl ?? eContractid.VariableDebtToken;
+
+    const stableDebtAddress = stableDebtTokensAddresses.get(stableDebtImpl);
     const variableDebtAddress = variableDebtTokensAddresses.get(variableDebtTokenImpl);
 
-    if(!stableDebtAddress || !variableDebtAddress) {
-      throw "Could not find a proper debt token instance for the asset "+symbol;
+    if (!stableDebtAddress || !variableDebtAddress) {
+      throw 'Could not find a proper debt token instance for the asset ' + symbol;
     }
 
     let aTokenToUse: string;
@@ -215,11 +213,14 @@
     }
 
     initInputParams.push({
-      aTokenImpl:  await getContractAddressWithJsonFallback(reservesParams[symbol].aTokenImpl, poolName),
-      stableDebtTokenImpl:stableDebtAddress,
+      aTokenImpl: await getContractAddressWithJsonFallback(
+        reservesParams[symbol].aTokenImpl,
+        poolName
+      ),
+      stableDebtTokenImpl: stableDebtAddress,
       variableDebtTokenImpl: variableDebtAddress,
       underlyingAssetDecimals: reservesParams[symbol].reserveDecimals,
-      interestRateStrategyAddress:  strategyAddresses[strategy.name],
+      interestRateStrategyAddress: strategyAddresses[strategy.name],
       underlyingAsset: tokenAddresses[symbol],
       treasury: treasuryAddress,
       incentivesController: incentivesController,
