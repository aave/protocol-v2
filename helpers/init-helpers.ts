--- conflicted
+++ resolved
@@ -365,233 +365,6 @@
 ): Promise<tEthereumAddress | undefined> =>
   (await getDb().get(`${id}.${network}`).value())?.address || undefined;
 
-<<<<<<< HEAD
-// Function deprecated? Updated but untested, script is not updated on package.json.
-// This is not called during regular deployment, only in the "full:initialize-tokens"
-// hardhat task.
-export const initTokenReservesByHelper = async (
-  reservesParams: iMultiPoolsAssets<IReserveParams>,
-  tokenAddresses: { [symbol: string]: tEthereumAddress },
-  admin: tEthereumAddress,
-  addressesProviderAddress: tEthereumAddress,
-  ratesHelperAddress: tEthereumAddress,
-  dataProviderAddress: tEthereumAddress,
-  signer: Signer,
-  treasuryAddress: tEthereumAddress,
-  verify: boolean
-) => {
-  let gasUsage = BigNumber.from('0');
-  const atokenAndRatesDeployer = await (await getATokensAndRatesHelper(ratesHelperAddress)).connect(
-    signer
-  );
-
-  const addressProvider = await (
-    await getLendingPoolAddressesProvider(addressesProviderAddress)
-  ).connect(signer);
-  const protocolDataProvider = await (
-    await getAaveProtocolDataProvider(dataProviderAddress)
-  ).connect(signer);
-  const poolAddress = await addressProvider.getLendingPool();
-
-  // Set aTokenAndRatesDeployer as temporal admin
-  //await waitForTx(await addressProvider.setPoolAdmin(atokenAndRatesDeployer.address));
-
-  // CHUNK CONFIGURATION
-  const initChunks = 4;
-
-  // Initialize variables for future reserves initialization
-  let deployedStableTokens: string[] = [];
-  let deployedVariableTokens: string[] = [];
-  let deployedATokens: string[] = [];
-  let deployedRates: string[] = [];
-  //let reserveTokens: string[] = [];
-  let reserveInitDecimals: string[] = [];
-  let reserveSymbols: string[] = [];
-
-  let initInputParams: {
-    aTokenImpl: string;
-    stableDebtTokenImpl: string;
-    variableDebtTokenImpl: string;
-    underlyingAssetDecimals: BigNumberish;
-    interestRateStrategyAddress: string;
-    underlyingAsset: string;
-    treasury: string;
-    incentivesController: string;
-    underlyingAssetName: string;
-    aTokenName: string;
-    aTokenSymbol: string;
-    variableDebtTokenName: string;
-    variableDebtTokenSymbol: string;
-    stableDebtTokenName: string;
-    stableDebtTokenSymbol: string;
-    params: string;
-  }[] = [];
-
-  const network = process.env.FORK
-    ? (process.env.FORK as eEthereumNetwork)
-    : (DRE.network.name as eNetwork);
-  // Grab config from DB
-  for (const [symbol, address] of Object.entries(tokenAddresses)) {
-    const { aTokenAddress } = await protocolDataProvider.getReserveTokensAddresses(address);
-    const reserveParamIndex = Object.keys(reservesParams).findIndex((value) => value === symbol);
-    const [, { reserveDecimals: decimals }] = (Object.entries(reservesParams) as [
-      string,
-      IReserveParams
-    ][])[reserveParamIndex];
-
-    if (!isZeroAddress(aTokenAddress)) {
-      console.log(`- Skipping ${symbol} due already initialized`);
-      continue;
-    }
-    let stableTokenImpl = await getAddressById(`stableDebtTokenImpl`, network);
-    let variableTokenImpl = await getAddressById(`variableDebtTokenImpl`, network);
-    let aTokenImplementation: string | undefined = '';
-    const [, { aTokenImpl, strategy }] = (Object.entries(reservesParams) as [
-      string,
-      IReserveParams
-    ][])[reserveParamIndex];
-    if (aTokenImpl === eContractid.AToken) {
-      aTokenImplementation = await getAddressById(`aTokenImpl`, network);
-    } else if (aTokenImpl === eContractid.DelegationAwareAToken) {
-      aTokenImplementation = await getAddressById(`delegationAwareATokenImpl`, network);
-    }
-
-    let strategyImpl = await getAddressById(strategy.name, network);
-
-    if (!stableTokenImpl) {
-      const stableDebt = await deployStableDebtToken(
-        [
-          poolAddress,
-          tokenAddresses[symbol],
-          ZERO_ADDRESS, // Incentives controller
-          `Aave stable debt bearing ${symbol}`,
-          `stableDebt${symbol}`,
-        ],
-        verify
-      );
-      stableTokenImpl = stableDebt.address;
-    }
-    if (!variableTokenImpl) {
-      const variableDebt = await deployVariableDebtToken(
-        [
-          poolAddress,
-          tokenAddresses[symbol],
-          ZERO_ADDRESS, // Incentives Controller
-          `Aave variable debt bearing ${symbol}`,
-          `variableDebt${symbol}`,
-        ],
-        verify
-      );
-      variableTokenImpl = variableDebt.address;
-    }
-    if (!aTokenImplementation) {
-      const [, { aTokenImpl }] = (Object.entries(reservesParams) as [string, IReserveParams][])[
-        reserveParamIndex
-      ];
-      const deployCustomAToken = chooseATokenDeployment(aTokenImpl);
-      const aToken = await deployCustomAToken(
-        [
-          poolAddress,
-          tokenAddresses[symbol],
-          treasuryAddress,
-          ZERO_ADDRESS,
-          `Aave interest bearing ${symbol}`,
-          `a${symbol}`,
-        ],
-        verify
-      );
-      aTokenImplementation = aToken.address;
-    }
-    if (!strategyImpl) {
-      const [, { strategy }] = (Object.entries(reservesParams) as [string, IReserveParams][])[
-        reserveParamIndex
-      ];
-      const {
-        optimalUtilizationRate,
-        baseVariableBorrowRate,
-        variableRateSlope1,
-        variableRateSlope2,
-        stableRateSlope1,
-        stableRateSlope2,
-      } = strategy;
-      const rates = await deployDefaultReserveInterestRateStrategy(
-        [
-          tokenAddresses[symbol],
-          optimalUtilizationRate,
-          baseVariableBorrowRate,
-          variableRateSlope1,
-          variableRateSlope2,
-          stableRateSlope1,
-          stableRateSlope2,
-        ],
-        verify
-      );
-      strategyImpl = rates.address;
-    }
-    // --- REMOVED BECAUSE WE NOW USE THE SAME IMPLEMENTATIONS ---
-    // const symbols = [`a${symbol}`, `variableDebt${symbol}`, `stableDebt${symbol}`];
-    // const tokens = [aTokenImplementation, variableTokenImpl, stableTokenImpl];
-    // for (let index = 0; index < symbols.length; index++) {
-    //   if (!(await isErc20SymbolCorrect(tokens[index], symbols[index]))) {
-    //     console.error(`${symbol} and implementation does not match: ${tokens[index]}`);
-    //     throw Error('Symbol does not match implementation.');
-    //   }
-    // }
-    console.log(`- Added ${symbol} to the initialize batch`);
-    deployedStableTokens.push(stableTokenImpl);
-    deployedVariableTokens.push(variableTokenImpl);
-    deployedATokens.push(aTokenImplementation);
-    //reserveTokens.push();
-    deployedRates.push(strategyImpl);
-    reserveInitDecimals.push(decimals.toString());
-    reserveSymbols.push(symbol);
-  }
-
-  for (let i = 0; i < deployedATokens.length; i++) {
-    initInputParams.push({
-      aTokenImpl: deployedATokens[i],
-      stableDebtTokenImpl: deployedStableTokens[i],
-      variableDebtTokenImpl: deployedVariableTokens[i],
-      underlyingAssetDecimals: reserveInitDecimals[i],
-      interestRateStrategyAddress: deployedRates[i],
-      underlyingAsset: tokenAddresses[reserveSymbols[i]],
-      treasury: treasuryAddress,
-      incentivesController: ZERO_ADDRESS,
-      underlyingAssetName: reserveSymbols[i],
-      aTokenName: `Aave interest bearing ${reserveSymbols[i]}`,
-      aTokenSymbol: `a${reserveSymbols[i]}`,
-      variableDebtTokenName: `Aave variable debt bearing ${reserveSymbols[i]}`,
-      variableDebtTokenSymbol: `variableDebt${reserveSymbols[i]}`,
-      stableDebtTokenName: `Aave stable debt bearing ${reserveSymbols[i]}`,
-      stableDebtTokenSymbol: `stableDebt${reserveSymbols[i]}`,
-      params: '0x10',
-    });
-  }
-
-  // Deploy init reserves per chunks
-  const chunkedSymbols = chunk(reserveSymbols, initChunks);
-  const chunkedInitInputParams = chunk(initInputParams, initChunks);
-
-  const configurator = await getLendingPoolConfiguratorProxy();
-  //await waitForTx(await addressProvider.setPoolAdmin(admin));
-
-  console.log(`- Reserves initialization in ${chunkedInitInputParams.length} txs`);
-  for (let chunkIndex = 0; chunkIndex < chunkedInitInputParams.length; chunkIndex++) {
-    const tx3 = await waitForTx(
-      await configurator.batchInitReserve(chunkedInitInputParams[chunkIndex])
-    );
-
-    console.log(`  - Reserve ready for: ${chunkedSymbols[chunkIndex].join(', ')}`);
-    console.log('    * gasUsed', tx3.gasUsed.toString());
-  }
-
-  // Set deployer back as admin
-  //await waitForTx(await addressProvider.setPoolAdmin(admin));
-  return gasUsage; // No longer relevant
-};
-
-=======
->>>>>>> b4ed523a
 // Function deprecated
 const isErc20SymbolCorrect = async (token: tEthereumAddress, symbol: string) => {
   const erc20 = await getAToken(token); // using aToken for ERC20 interface
