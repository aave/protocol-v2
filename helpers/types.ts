import BigNumber from 'bignumber.js';

export interface SymbolMap<T> {
  [symbol: string]: T;
}

export type eNetwork = eEthereumNetwork | ePolygonNetwork | eXDaiNetwork | eAvalancheNetwork;

export enum eEthereumNetwork {
  buidlerevm = 'buidlerevm',
  kovan = 'kovan',
  ropsten = 'ropsten',
  main = 'main',
  coverage = 'coverage',
  hardhat = 'hardhat',
  tenderly = 'tenderly',
}

export enum ePolygonNetwork {
  matic = 'matic',
  mumbai = 'mumbai',
}

export enum eXDaiNetwork {
  xdai = 'xdai',
}

export enum eAvalancheNetwork {
  avalanche = 'avalanche',
  fuji = 'fuji',
}

export enum EthereumNetworkNames {
  kovan = 'kovan',
  ropsten = 'ropsten',
  main = 'main',
  matic = 'matic',
  mumbai = 'mumbai',
  xdai = 'xdai',
  avalanche = 'avalanche',
  fuji = 'fuji',
}

export enum AavePools {
  proto = 'proto',
  matic = 'matic',
  amm = 'amm',
  avalanche = 'avalanche',
}

export enum eContractid {
  Example = 'Example',
  LendingPoolAddressesProvider = 'LendingPoolAddressesProvider',
  MintableERC20 = 'MintableERC20',
  MintableDelegationERC20 = 'MintableDelegationERC20',
  LendingPoolAddressesProviderRegistry = 'LendingPoolAddressesProviderRegistry',
  LendingPoolParametersProvider = 'LendingPoolParametersProvider',
  LendingPoolConfigurator = 'LendingPoolConfigurator',
  ValidationLogic = 'ValidationLogic',
  ReserveLogic = 'ReserveLogic',
  GenericLogic = 'GenericLogic',
  LendingPool = 'LendingPool',
  PriceOracle = 'PriceOracle',
  Proxy = 'Proxy',
  MockAggregator = 'MockAggregator',
  LendingRateOracle = 'LendingRateOracle',
  AaveOracle = 'AaveOracle',
  DefaultReserveInterestRateStrategy = 'DefaultReserveInterestRateStrategy',
  LendingPoolCollateralManager = 'LendingPoolCollateralManager',
  InitializableAdminUpgradeabilityProxy = 'InitializableAdminUpgradeabilityProxy',
  MockFlashLoanReceiver = 'MockFlashLoanReceiver',
  WalletBalanceProvider = 'WalletBalanceProvider',
  AToken = 'AToken',
  MockAToken = 'MockAToken',
  DelegationAwareAToken = 'DelegationAwareAToken',
  MockStableDebtToken = 'MockStableDebtToken',
  MockVariableDebtToken = 'MockVariableDebtToken',
  AaveProtocolDataProvider = 'AaveProtocolDataProvider',
  IERC20Detailed = 'IERC20Detailed',
  StableDebtToken = 'StableDebtToken',
  VariableDebtToken = 'VariableDebtToken',
  FeeProvider = 'FeeProvider',
  TokenDistributor = 'TokenDistributor',
  StableAndVariableTokensHelper = 'StableAndVariableTokensHelper',
  ATokensAndRatesHelper = 'ATokensAndRatesHelper',
  UiPoolDataProvider = 'UiPoolDataProvider',
  WETHGateway = 'WETHGateway',
  WETH = 'WETH',
  WETHMocked = 'WETHMocked',
  SelfdestructTransferMock = 'SelfdestructTransferMock',
  LendingPoolImpl = 'LendingPoolImpl',
  LendingPoolConfiguratorImpl = 'LendingPoolConfiguratorImpl',
  LendingPoolCollateralManagerImpl = 'LendingPoolCollateralManagerImpl',
  MockUniswapV2Router02 = 'MockUniswapV2Router02',
  UniswapLiquiditySwapAdapter = 'UniswapLiquiditySwapAdapter',
  UniswapRepayAdapter = 'UniswapRepayAdapter',
  FlashLiquidationAdapter = 'FlashLiquidationAdapter',
  MockParaSwapAugustus = 'MockParaSwapAugustus',
  MockParaSwapAugustusRegistry = 'MockParaSwapAugustusRegistry',
  ParaSwapLiquiditySwapAdapter = 'ParaSwapLiquiditySwapAdapter',
}

/*
 * Error messages prefix glossary:
 *  - VL = ValidationLogic
 *  - MATH = Math libraries
 *  - AT = aToken or DebtTokens
 *  - LP = LendingPool
 *  - LPAPR = LendingPoolAddressesProviderRegistry
 *  - LPC = LendingPoolConfiguration
 *  - RL = ReserveLogic
 *  - LPCM = LendingPoolCollateralManager
 *  - P = Pausable
 */
export enum ProtocolErrors {
  //common errors
  CALLER_NOT_POOL_ADMIN = '33', // 'The caller must be the pool admin'

  //contract specific errors
  VL_INVALID_AMOUNT = '1', // 'Amount must be greater than 0'
  VL_NO_ACTIVE_RESERVE = '2', // 'Action requires an active reserve'
  VL_RESERVE_FROZEN = '3', // 'Action requires an unfrozen reserve'
  VL_CURRENT_AVAILABLE_LIQUIDITY_NOT_ENOUGH = '4', // 'The current liquidity is not enough'
  VL_NOT_ENOUGH_AVAILABLE_USER_BALANCE = '5', // 'User cannot withdraw more than the available balance'
  VL_TRANSFER_NOT_ALLOWED = '6', // 'Transfer cannot be allowed.'
  VL_BORROWING_NOT_ENABLED = '7', // 'Borrowing is not enabled'
  VL_INVALID_INTEREST_RATE_MODE_SELECTED = '8', // 'Invalid interest rate mode selected'
  VL_COLLATERAL_BALANCE_IS_0 = '9', // 'The collateral balance is 0'
  VL_HEALTH_FACTOR_LOWER_THAN_LIQUIDATION_THRESHOLD = '10', // 'Health factor is lesser than the liquidation threshold'
  VL_COLLATERAL_CANNOT_COVER_NEW_BORROW = '11', // 'There is not enough collateral to cover a new borrow'
  VL_STABLE_BORROWING_NOT_ENABLED = '12', // stable borrowing not enabled
  VL_COLLATERAL_SAME_AS_BORROWING_CURRENCY = '13', // collateral is (mostly) the same currency that is being borrowed
  VL_AMOUNT_BIGGER_THAN_MAX_LOAN_SIZE_STABLE = '14', // 'The requested amount is greater than the max loan size in stable rate mode
  VL_NO_DEBT_OF_SELECTED_TYPE = '15', // 'for repayment of stable debt, the user needs to have stable debt, otherwise, he needs to have variable debt'
  VL_NO_EXPLICIT_AMOUNT_TO_REPAY_ON_BEHALF = '16', // 'To repay on behalf of an user an explicit amount to repay is needed'
  VL_NO_STABLE_RATE_LOAN_IN_RESERVE = '17', // 'User does not have a stable rate loan in progress on this reserve'
  VL_NO_VARIABLE_RATE_LOAN_IN_RESERVE = '18', // 'User does not have a variable rate loan in progress on this reserve'
  VL_UNDERLYING_BALANCE_NOT_GREATER_THAN_0 = '19', // 'The underlying balance needs to be greater than 0'
  VL_DEPOSIT_ALREADY_IN_USE = '20', // 'User deposit is already being used as collateral'
  LP_NOT_ENOUGH_STABLE_BORROW_BALANCE = '21', // 'User does not have any stable rate loan for this reserve'
  LP_INTEREST_RATE_REBALANCE_CONDITIONS_NOT_MET = '22', // 'Interest rate rebalance conditions were not met'
  LP_LIQUIDATION_CALL_FAILED = '23', // 'Liquidation call failed'
  LP_NOT_ENOUGH_LIQUIDITY_TO_BORROW = '24', // 'There is not enough liquidity available to borrow'
  LP_REQUESTED_AMOUNT_TOO_SMALL = '25', // 'The requested amount is too small for a FlashLoan.'
  LP_INCONSISTENT_PROTOCOL_ACTUAL_BALANCE = '26', // 'The actual balance of the protocol is inconsistent'
  LP_CALLER_NOT_LENDING_POOL_CONFIGURATOR = '27', // 'The caller is not the lending pool configurator'
  LP_INCONSISTENT_FLASHLOAN_PARAMS = '28',
  CT_CALLER_MUST_BE_LENDING_POOL = '29', // 'The caller of this function must be a lending pool'
  CT_CANNOT_GIVE_ALLOWANCE_TO_HIMSELF = '30', // 'User cannot give allowance to himself'
  CT_TRANSFER_AMOUNT_NOT_GT_0 = '31', // 'Transferred amount needs to be greater than zero'
  RL_RESERVE_ALREADY_INITIALIZED = '32', // 'Reserve has already been initialized'
  LPC_RESERVE_LIQUIDITY_NOT_0 = '34', // 'The liquidity of the reserve needs to be 0'
  LPC_INVALID_ATOKEN_POOL_ADDRESS = '35', // 'The liquidity of the reserve needs to be 0'
  LPC_INVALID_STABLE_DEBT_TOKEN_POOL_ADDRESS = '36', // 'The liquidity of the reserve needs to be 0'
  LPC_INVALID_VARIABLE_DEBT_TOKEN_POOL_ADDRESS = '37', // 'The liquidity of the reserve needs to be 0'
  LPC_INVALID_STABLE_DEBT_TOKEN_UNDERLYING_ADDRESS = '38', // 'The liquidity of the reserve needs to be 0'
  LPC_INVALID_VARIABLE_DEBT_TOKEN_UNDERLYING_ADDRESS = '39', // 'The liquidity of the reserve needs to be 0'
  LPC_INVALID_ADDRESSES_PROVIDER_ID = '40', // 'The liquidity of the reserve needs to be 0'
  LPC_CALLER_NOT_EMERGENCY_ADMIN = '76', // 'The caller must be the emergencya admin'
  LPAPR_PROVIDER_NOT_REGISTERED = '41', // 'Provider is not registered'
  LPCM_HEALTH_FACTOR_NOT_BELOW_THRESHOLD = '42', // 'Health factor is not below the threshold'
  LPCM_COLLATERAL_CANNOT_BE_LIQUIDATED = '43', // 'The collateral chosen cannot be liquidated'
  LPCM_SPECIFIED_CURRENCY_NOT_BORROWED_BY_USER = '44', // 'User did not borrow the specified currency'
  LPCM_NOT_ENOUGH_LIQUIDITY_TO_LIQUIDATE = '45', // "There isn't enough liquidity available to liquidate"
  LPCM_NO_ERRORS = '46', // 'No errors'
  LP_INVALID_FLASHLOAN_MODE = '47', //Invalid flashloan mode selected
  MATH_MULTIPLICATION_OVERFLOW = '48',
  MATH_ADDITION_OVERFLOW = '49',
  MATH_DIVISION_BY_ZERO = '50',
  RL_LIQUIDITY_INDEX_OVERFLOW = '51', //  Liquidity index overflows uint128
  RL_VARIABLE_BORROW_INDEX_OVERFLOW = '52', //  Variable borrow index overflows uint128
  RL_LIQUIDITY_RATE_OVERFLOW = '53', //  Liquidity rate overflows uint128
  RL_VARIABLE_BORROW_RATE_OVERFLOW = '54', //  Variable borrow rate overflows uint128
  RL_STABLE_BORROW_RATE_OVERFLOW = '55', //  Stable borrow rate overflows uint128
  CT_INVALID_MINT_AMOUNT = '56', //invalid amount to mint
  LP_FAILED_REPAY_WITH_COLLATERAL = '57',
  CT_INVALID_BURN_AMOUNT = '58', //invalid amount to burn
  LP_BORROW_ALLOWANCE_NOT_ENOUGH = '59', // User borrows on behalf, but allowance are too small
  LP_FAILED_COLLATERAL_SWAP = '60',
  LP_INVALID_EQUAL_ASSETS_TO_SWAP = '61',
  LP_REENTRANCY_NOT_ALLOWED = '62',
  LP_CALLER_MUST_BE_AN_ATOKEN = '63',
  LP_IS_PAUSED = '64', // 'Pool is paused'
  LP_NO_MORE_RESERVES_ALLOWED = '65',
  LP_INVALID_FLASH_LOAN_EXECUTOR_RETURN = '66',
  RC_INVALID_LTV = '67',
  RC_INVALID_LIQ_THRESHOLD = '68',
  RC_INVALID_LIQ_BONUS = '69',
  RC_INVALID_DECIMALS = '70',
  RC_INVALID_RESERVE_FACTOR = '71',
  LPAPR_INVALID_ADDRESSES_PROVIDER_ID = '72',

  // old

  INVALID_FROM_BALANCE_AFTER_TRANSFER = 'Invalid from balance after transfer',
  INVALID_TO_BALANCE_AFTER_TRANSFER = 'Invalid from balance after transfer',
  INVALID_OWNER_REVERT_MSG = 'Ownable: caller is not the owner',
  INVALID_HF = 'Invalid health factor',
  TRANSFER_AMOUNT_EXCEEDS_BALANCE = 'ERC20: transfer amount exceeds balance',
  SAFEERC20_LOWLEVEL_CALL = 'SafeERC20: low-level call failed',
}

export type tEthereumAddress = string;
export type tStringTokenBigUnits = string; // 1 ETH, or 10e6 USDC or 10e18 DAI
export type tBigNumberTokenBigUnits = BigNumber;
export type tStringTokenSmallUnits = string; // 1 wei, or 1 basic unit of USDC, or 1 basic unit of DAI
export type tBigNumberTokenSmallUnits = BigNumber;

export interface iAssetCommon<T> {
  [key: string]: T;
}
export interface iAssetBase<T> {
  WETH: T;
  DAI: T;
  TUSD: T;
  USDC: T;
  USDT: T;
  SUSD: T;
  AAVE: T;
  BAT: T;
  MKR: T;
  LINK: T;
  KNC: T;
  WBTC: T;
  MANA: T;
  ZRX: T;
  SNX: T;
  BUSD: T;
  YFI: T;
  UNI: T;
  USD: T;
  REN: T;
  ENJ: T;
  UniDAIWETH: T;
  UniWBTCWETH: T;
  UniAAVEWETH: T;
  UniBATWETH: T;
  UniDAIUSDC: T;
  UniCRVWETH: T;
  UniLINKWETH: T;
  UniMKRWETH: T;
  UniRENWETH: T;
  UniSNXWETH: T;
  UniUNIWETH: T;
  UniUSDCWETH: T;
  UniWBTCUSDC: T;
  UniYFIWETH: T;
  BptWBTCWETH: T;
  BptBALWETH: T;
  WMATIC: T;
  STAKE: T;
  xSUSHI: T;
<<<<<<< HEAD
  NMR: T;
=======
  WAVAX: T;
>>>>>>> c1ada1cb
}

export type iAssetsWithoutETH<T> = Omit<iAssetBase<T>, 'ETH'>;

export type iAssetsWithoutUSD<T> = Omit<iAssetBase<T>, 'USD'>;

export type iAavePoolAssets<T> = Pick<
  iAssetsWithoutUSD<T>,
  | 'DAI'
  | 'TUSD'
  | 'USDC'
  | 'USDT'
  | 'SUSD'
  | 'AAVE'
  | 'BAT'
  | 'MKR'
  | 'LINK'
  | 'KNC'
  | 'WBTC'
  | 'MANA'
  | 'ZRX'
  | 'SNX'
  | 'BUSD'
  | 'WETH'
  | 'YFI'
  | 'UNI'
  | 'REN'
  | 'ENJ'
  | 'xSUSHI'
  | 'NMR'
>;

export type iLpPoolAssets<T> = Pick<
  iAssetsWithoutUSD<T>,
  | 'DAI'
  | 'USDC'
  | 'USDT'
  | 'WBTC'
  | 'WETH'
  | 'UniDAIWETH'
  | 'UniWBTCWETH'
  | 'UniAAVEWETH'
  | 'UniBATWETH'
  | 'UniDAIUSDC'
  | 'UniCRVWETH'
  | 'UniLINKWETH'
  | 'UniMKRWETH'
  | 'UniRENWETH'
  | 'UniSNXWETH'
  | 'UniUNIWETH'
  | 'UniUSDCWETH'
  | 'UniWBTCUSDC'
  | 'UniYFIWETH'
  | 'BptWBTCWETH'
  | 'BptBALWETH'
>;

export type iMaticPoolAssets<T> = Pick<
  iAssetsWithoutUSD<T>,
  'DAI' | 'USDC' | 'USDT' | 'WBTC' | 'WETH' | 'WMATIC' | 'AAVE'
>;

export type iXDAIPoolAssets<T> = Pick<
  iAssetsWithoutUSD<T>,
  'DAI' | 'USDC' | 'USDT' | 'WBTC' | 'WETH' | 'STAKE'
>;

export type iAvalanchePoolAssets<T> = Pick<
  iAssetsWithoutUSD<T>,
  'WETH' | 'DAI' | 'USDT' | 'AAVE' | 'WBTC' | 'WAVAX' | 'USDC'
>;

export type iMultiPoolsAssets<T> = iAssetCommon<T> | iAavePoolAssets<T>;

export type iAavePoolTokens<T> = Omit<iAavePoolAssets<T>, 'ETH'>;

export type iAssetAggregatorBase<T> = iAssetsWithoutETH<T>;

export enum TokenContractId {
  DAI = 'DAI',
  AAVE = 'AAVE',
  TUSD = 'TUSD',
  BAT = 'BAT',
  WETH = 'WETH',
  USDC = 'USDC',
  USDT = 'USDT',
  SUSD = 'SUSD',
  ZRX = 'ZRX',
  MKR = 'MKR',
  WBTC = 'WBTC',
  LINK = 'LINK',
  KNC = 'KNC',
  MANA = 'MANA',
  NMR = 'NMR',
  REN = 'REN',
  SNX = 'SNX',
  BUSD = 'BUSD',
  USD = 'USD',
  YFI = 'YFI',
  UNI = 'UNI',
  ENJ = 'ENJ',
  UniDAIWETH = 'UniDAIWETH',
  UniWBTCWETH = 'UniWBTCWETH',
  UniAAVEWETH = 'UniAAVEWETH',
  UniBATWETH = 'UniBATWETH',
  UniDAIUSDC = 'UniDAIUSDC',
  UniCRVWETH = 'UniCRVWETH',
  UniLINKWETH = 'UniLINKWETH',
  UniMKRWETH = 'UniMKRWETH',
  UniRENWETH = 'UniRENWETH',
  UniSNXWETH = 'UniSNXWETH',
  UniUNIWETH = 'UniUNIWETH',
  UniUSDCWETH = 'UniUSDCWETH',
  UniWBTCUSDC = 'UniWBTCUSDC',
  UniYFIWETH = 'UniYFIWETH',
  BptWBTCWETH = 'BptWBTCWETH',
  BptBALWETH = 'BptBALWETH',
  WMATIC = 'WMATIC',
  STAKE = 'STAKE',
  xSUSHI = 'xSUSHI',
  WAVAX = 'WAVAX',
}

export interface IReserveParams extends IReserveBorrowParams, IReserveCollateralParams {
  aTokenImpl: eContractid;
  reserveFactor: string;
  strategy: IInterestRateStrategyParams;
}

export interface IInterestRateStrategyParams {
  name: string;
  optimalUtilizationRate: string;
  baseVariableBorrowRate: string;
  variableRateSlope1: string;
  variableRateSlope2: string;
  stableRateSlope1: string;
  stableRateSlope2: string;
}

export interface IReserveBorrowParams {
  // optimalUtilizationRate: string;
  // baseVariableBorrowRate: string;
  // variableRateSlope1: string;
  // variableRateSlope2: string;
  // stableRateSlope1: string;
  // stableRateSlope2: string;
  borrowingEnabled: boolean;
  stableBorrowRateEnabled: boolean;
  reserveDecimals: string;
}

export interface IReserveCollateralParams {
  baseLTVAsCollateral: string;
  liquidationThreshold: string;
  liquidationBonus: string;
}
export interface IMarketRates {
  borrowRate: string;
}

export type iParamsPerNetwork<T> =
  | iEthereumParamsPerNetwork<T>
  | iPolygonParamsPerNetwork<T>
  | iXDaiParamsPerNetwork<T>
  | iAvalancheParamsPerNetwork<T>;

export interface iParamsPerNetworkAll<T>
  extends iEthereumParamsPerNetwork<T>,
    iPolygonParamsPerNetwork<T>,
    iXDaiParamsPerNetwork<T> {}

export interface iEthereumParamsPerNetwork<T> {
  [eEthereumNetwork.coverage]: T;
  [eEthereumNetwork.buidlerevm]: T;
  [eEthereumNetwork.kovan]: T;
  [eEthereumNetwork.ropsten]: T;
  [eEthereumNetwork.main]: T;
  [eEthereumNetwork.hardhat]: T;
  [eEthereumNetwork.tenderly]: T;
}

export interface iPolygonParamsPerNetwork<T> {
  [ePolygonNetwork.matic]: T;
  [ePolygonNetwork.mumbai]: T;
}

export interface iXDaiParamsPerNetwork<T> {
  [eXDaiNetwork.xdai]: T;
}

export interface iAvalancheParamsPerNetwork<T> {
  [eAvalancheNetwork.avalanche]: T;
  [eAvalancheNetwork.fuji]: T;
}

export interface iParamsPerPool<T> {
  [AavePools.proto]: T;
  [AavePools.matic]: T;
  [AavePools.amm]: T;
  [AavePools.avalanche]: T;
}

export interface iBasicDistributionParams {
  receivers: string[];
  percentages: string[];
}

export enum RateMode {
  None = '0',
  Stable = '1',
  Variable = '2',
}

export interface ObjectString {
  [key: string]: string;
}

export interface IProtocolGlobalConfig {
  TokenDistributorPercentageBase: string;
  MockUsdPriceInWei: string;
  UsdAddress: tEthereumAddress;
  NilAddress: tEthereumAddress;
  OneAddress: tEthereumAddress;
  AaveReferral: string;
}

export interface IMocksConfig {
  AllAssetsInitialPrices: iAssetBase<string>;
}

export interface ILendingRateOracleRatesCommon {
  [token: string]: ILendingRate;
}

export interface ILendingRate {
  borrowRate: string;
}

export interface IBaseConfiguration {
  MarketId: string;
  ATokenNamePrefix: string;
  StableDebtTokenNamePrefix: string;
  VariableDebtTokenNamePrefix: string;
  SymbolPrefix: string;
  ProviderId: number;
  ProtocolGlobalParams: IProtocolGlobalConfig;
  ProviderRegistry: iParamsPerNetwork<tEthereumAddress | undefined>;
  ProviderRegistryOwner: iParamsPerNetwork<tEthereumAddress | undefined>;
  LendingPoolCollateralManager: iParamsPerNetwork<tEthereumAddress>;
  LendingPoolConfigurator: iParamsPerNetwork<tEthereumAddress>;
  LendingPool: iParamsPerNetwork<tEthereumAddress>;
  LendingRateOracleRatesCommon: iMultiPoolsAssets<IMarketRates>;
  LendingRateOracle: iParamsPerNetwork<tEthereumAddress>;
  TokenDistributor: iParamsPerNetwork<tEthereumAddress>;
  AaveOracle: iParamsPerNetwork<tEthereumAddress>;
  FallbackOracle: iParamsPerNetwork<tEthereumAddress>;
  ChainlinkAggregator: iParamsPerNetwork<ITokenAddress>;
  PoolAdmin: iParamsPerNetwork<tEthereumAddress | undefined>;
  PoolAdminIndex: number;
  EmergencyAdmin: iParamsPerNetwork<tEthereumAddress | undefined>;
  EmergencyAdminIndex: number;
  ATokenDomainSeparator: iParamsPerNetwork<string>;
  WETH: iParamsPerNetwork<tEthereumAddress>;
  WrappedNativeToken: iParamsPerNetwork<tEthereumAddress>;
  WethGateway: iParamsPerNetwork<tEthereumAddress>;
  ReserveFactorTreasuryAddress: iParamsPerNetwork<tEthereumAddress>;
  IncentivesController: iParamsPerNetwork<tEthereumAddress>;
  StableDebtTokenImplementation?: iParamsPerNetwork<tEthereumAddress>;
  VariableDebtTokenImplementation?: iParamsPerNetwork<tEthereumAddress>;
  ReserveAssets: iParamsPerNetwork<SymbolMap<tEthereumAddress>>;
  OracleQuoteCurrency: string;
  OracleQuoteUnit: string;
}

export interface ICommonConfiguration extends IBaseConfiguration {
  ReservesConfig: iMultiPoolsAssets<IReserveParams>;
  Mocks: IMocksConfig;
}

export interface IAaveConfiguration extends ICommonConfiguration {
  ReservesConfig: iAavePoolAssets<IReserveParams>;
}

export interface IAmmConfiguration extends ICommonConfiguration {
  ReservesConfig: iLpPoolAssets<IReserveParams>;
}

export interface IMaticConfiguration extends ICommonConfiguration {
  ReservesConfig: iMaticPoolAssets<IReserveParams>;
}

export interface IXDAIConfiguration extends ICommonConfiguration {
  ReservesConfig: iXDAIPoolAssets<IReserveParams>;
}

export interface IAvalancheConfiguration extends ICommonConfiguration {
  ReservesConfig: iAvalanchePoolAssets<IReserveParams>;
}

export interface ITokenAddress {
  [token: string]: tEthereumAddress;
}

export type PoolConfiguration = ICommonConfiguration | IAaveConfiguration;<|MERGE_RESOLUTION|>--- conflicted
+++ resolved
@@ -250,11 +250,8 @@
   WMATIC: T;
   STAKE: T;
   xSUSHI: T;
-<<<<<<< HEAD
   NMR: T;
-=======
   WAVAX: T;
->>>>>>> c1ada1cb
 }
 
 export type iAssetsWithoutETH<T> = Omit<iAssetBase<T>, 'ETH'>;
