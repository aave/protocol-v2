--- conflicted
+++ resolved
@@ -194,14 +194,10 @@
   return getParamPerNetwork(param, network);
 };
 
-<<<<<<< HEAD
-export const getParamPerPool = <T>({ proto, amm, matic, arc, avalanche }: iParamsPerPool<T>, pool: AavePools) => {
-=======
 export const getParamPerPool = <T>(
-  { proto, amm, matic, avalanche }: iParamsPerPool<T>,
+  { proto, amm, matic, arc, avalanche }: iParamsPerPool<T>,
   pool: AavePools
 ) => {
->>>>>>> 0829f97c
   switch (pool) {
     case AavePools.proto:
       return proto;
